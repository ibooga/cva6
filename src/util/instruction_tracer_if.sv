// Author: Florian Zaruba, ETH Zurich
// Date: 16.05.2017
// Description: Instruction Tracer Interface
//
// Copyright (C) 2017 ETH Zurich, University of Bologna
// All rights reserved.
//
// This code is under development and not yet released to the public.
// Until it is released, the code is under the copyright of ETH Zurich and
// the University of Bologna, and may contain confidential and/or unpublished
// work. Any reuse/redistribution is strictly forbidden without written
// permission from ETH Zurich.
//
// Bug fixes and contributions will eventually be released under the
// SolderPad open hardware license in the context of the PULP platform
// (http://www.pulp-platform.org), under the copyright of ETH Zurich and the
// University of Bologna.
//
import ariane_pkg::*;
`ifndef INSTR_TRACER_IF_SV
`define INSTR_TRACER_IF_SV
interface instruction_tracer_if (
        input clk
    );
<<<<<<< HEAD
    logic              rstn;
    logic              flush_unissued;
    logic              flush;
    // Decode
    logic [31:0]       instruction;
    logic              fetch_valid;
    logic              fetch_ack;
    // Issue stage
    logic              issue_ack; // issue acknowledged
    scoreboard_entry_t issue_sbe; // issue scoreboard entry
    // WB stage
    logic [4:0]        waddr;
    logic [63:0]       wdata;
    logic              we;
    // commit stage
    scoreboard_entry_t commit_instr; // commit instruction
    logic              commit_ack;
=======
    logic             rstn;
    logic             flush_unissued;
    logic             flush;
    // Decode
    logic [31:0]      instruction;
    logic             fetch_valid;
    logic             fetch_ack;
    // Issue stage
    logic             issue_ack; // issue acknowledged
    scoreboard_entry  issue_sbe; // issue scoreboard entry
    // WB stage
    logic [1:0][4:0]  waddr;
    logic [1:0][63:0] wdata;
    logic [1:0]       we;
    // commit stage
    scoreboard_entry [1:0] commit_instr; // commit instruction
    logic            [1:0] commit_ack;
>>>>>>> 32383707

    // address translation
    // stores
    logic              st_valid;
    logic [63:0]       st_paddr;
    // loads
    logic              ld_valid;
    logic              ld_kill;
    logic [63:0]       ld_paddr;

    // exceptions
    exception_t        exception;
    // current privilege level
    priv_lvl_t         priv_lvl;
    // the tracer just has a passive interface we do not drive anything with it
    `ifndef SYNTHESIS
    clocking pck @(posedge clk);
        input rstn, flush_unissued, flush, instruction, fetch_valid, fetch_ack, issue_ack, issue_sbe, waddr,
              st_valid, st_paddr, ld_valid, ld_kill, ld_paddr,
              wdata, we, commit_instr, commit_ack, exception, priv_lvl;
    endclocking
    `endif

endinterface
`endif<|MERGE_RESOLUTION|>--- conflicted
+++ resolved
@@ -22,25 +22,7 @@
 interface instruction_tracer_if (
         input clk
     );
-<<<<<<< HEAD
-    logic              rstn;
-    logic              flush_unissued;
-    logic              flush;
-    // Decode
-    logic [31:0]       instruction;
-    logic              fetch_valid;
-    logic              fetch_ack;
-    // Issue stage
-    logic              issue_ack; // issue acknowledged
-    scoreboard_entry_t issue_sbe; // issue scoreboard entry
-    // WB stage
-    logic [4:0]        waddr;
-    logic [63:0]       wdata;
-    logic              we;
-    // commit stage
-    scoreboard_entry_t commit_instr; // commit instruction
-    logic              commit_ack;
-=======
+
     logic             rstn;
     logic             flush_unissued;
     logic             flush;
@@ -49,16 +31,15 @@
     logic             fetch_valid;
     logic             fetch_ack;
     // Issue stage
-    logic             issue_ack; // issue acknowledged
-    scoreboard_entry  issue_sbe; // issue scoreboard entry
+    logic               issue_ack; // issue acknowledged
+    scoreboard_entry_t  issue_sbe; // issue scoreboard entry
     // WB stage
     logic [1:0][4:0]  waddr;
     logic [1:0][63:0] wdata;
     logic [1:0]       we;
     // commit stage
-    scoreboard_entry [1:0] commit_instr; // commit instruction
-    logic            [1:0] commit_ack;
->>>>>>> 32383707
+    scoreboard_entry_t [1:0] commit_instr; // commit instruction
+    logic              [1:0] commit_ack;
 
     // address translation
     // stores
