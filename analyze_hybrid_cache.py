--- conflicted
+++ resolved
@@ -3,171 +3,19 @@
 from __future__ import annotations
 
 import argparse
-<<<<<<< HEAD
-=======
-import json
-import pandas as pd
-import numpy as np
-import matplotlib.pyplot as plt
->>>>>>> 7a94a6be
 from pathlib import Path
 from typing import Dict
 
-<<<<<<< HEAD
+
 from hybrid_cache.config import load_config
 from hybrid_cache.runner import collect_stats
 from hybrid_cache.visualization import generate_comparison_chart
-=======
-def parse_cache_stats(log_file):
-    """Parse cache statistics from simulation log file or accompanying JSON"""
-    stats = {
-        'hits': 0,
-        'misses': 0,
-        'hit_ratio': 0.0,
-        'mode_switches': 0,
-        'set_assoc_hits': 0,
-        'full_assoc_hits': 0,
-        'cycles': 0,
-        'set_assoc_time': 0,
-        'full_assoc_time': 0
-    }
-    
-    if not os.path.exists(log_file):
-        print(f"Warning: Log file {log_file} not found")
-        return stats
 
-    json_file = os.path.splitext(log_file)[0] + '.json'
-    if os.path.exists(json_file):
-        with open(json_file, 'r') as jf:
-            try:
-                stats.update(json.load(jf))
-                total = stats['hits'] + stats['misses']
-                if total:
-                    stats['hit_ratio'] = stats['hits'] / total * 100
-                return stats
-            except Exception as e:
-                print(f"Warning: Failed to parse {json_file}: {e}")
-    
-    with open(log_file, 'r') as f:
-        content = f.read()
-        
-        # Extract cycle count
-        match = re.search(r'Finished after (\d+) cycles', content)
-        if match:
-            stats['cycles'] = int(match.group(1))
-        
-        # Extract cache hits and misses
-        hit_match = re.search(r'Cache hits: (\d+)', content)
-        miss_match = re.search(r'Cache misses: (\d+)', content)
-        
-        if hit_match and miss_match:
-            stats['hits'] = int(hit_match.group(1))
-            stats['misses'] = int(miss_match.group(1))
-            total = stats['hits'] + stats['misses']
-            if total > 0:
-                stats['hit_ratio'] = stats['hits'] / total * 100
-        
-        # For hybrid cache, extract mode-specific hits
-        set_match = re.search(r'Set associative hits: (\d+)', content)
-        full_match = re.search(r'Fully associative hits: (\d+)', content)
-        
-        if set_match:
-            stats['set_assoc_hits'] = int(set_match.group(1))
-        
-        if full_match:
-            stats['full_assoc_hits'] = int(full_match.group(1))
-        
-        # Extract mode switch count
-        switch_match = re.search(r'Mode switches: (\d+)', content)
-        if switch_match:
-            stats['mode_switches'] = int(switch_match.group(1))
-        
-        # Extract time spent in each mode
-        set_time_match = re.search(r'Time in set associative mode: (\d+) cycles', content)
-        full_time_match = re.search(r'Time in fully associative mode: (\d+) cycles', content)
-        
-        if set_time_match:
-            stats['set_assoc_time'] = int(set_time_match.group(1))
-        
-        if full_time_match:
-            stats['full_assoc_time'] = int(full_time_match.group(1))
-    
-    return stats
->>>>>>> 7a94a6be
-
-
-<<<<<<< HEAD
 def write_report(results: Dict[str, Dict[str, Dict[str, int | float]]], tests: list[str], configs: list[str], out_dir: Path) -> None:
     report_md = out_dir / "cache_analysis_report.md"
     with report_md.open("w", encoding="utf-8") as fh:
         fh.write("# Hybrid Cache Analysis Report\n\n")
         fh.write("## Performance Summary\n\n")
-=======
-def main():
-    parser = argparse.ArgumentParser(description='Analyze hybrid cache performance')
-    parser.add_argument('comparison_dir', help='Directory containing comparison results')
-    parser.add_argument('--output', '-o', default='cache_analysis_report', help='Output directory for analysis')
-    
-    args = parser.parse_args()
-    
-    if not os.path.isdir(args.comparison_dir):
-        print(f"Error: {args.comparison_dir} is not a directory")
-        sys.exit(1)
-    
-    os.makedirs(args.output, exist_ok=True)
-    
-    # Find test results for each configuration
-    tests = ['hello_world', 'cache_test', 'cache_thrash']
-    configs = ['WT', 'WT_HYB', 'WT_HYB_FORCE_SET_ASS', 'WT_HYB_FORCE_FULL_ASS']
-    
-    # Collect results
-    all_results = {}
-    
-    for test in tests:
-        test_results = {}
-        
-        for config in configs:
-            config_dir = os.path.join(args.comparison_dir, config)
-            if not os.path.isdir(config_dir):
-                print(f"Warning: Configuration directory {config_dir} not found")
-                continue
-            
-            # Find the log file for this test and configuration
-            log_files = glob.glob(f"{config_dir}/simulation_artifacts/out_*/veri-testharness_sim/{test}.cv32a60x.log.*")
-            
-            if not log_files:
-                print(f"Warning: No log files found for {test} with configuration {config}")
-                continue
-            
-            # Use the most recent log file
-            log_file = sorted(log_files)[-1]
-            
-            # Extract cache statistics
-            stats = parse_cache_stats(log_file)
-            test_results[config] = stats
-            # Dump structured stats next to log
-            with open(os.path.splitext(log_file)[0] + '.json', 'w') as jf:
-                json.dump(stats, jf, indent=2)
-        
-        all_results[test] = test_results
-        
-        # Generate comparison charts for this test
-        if test_results:
-            generate_comparison_chart(test_results, test, args.output)
-
-        # Dump CSV summary for this test
-        csv_path = os.path.join(args.output, f"{test}_summary.csv")
-        pd.DataFrame.from_dict(test_results, orient='index').to_csv(csv_path)
-    
-    # Generate overall comparison report
-    report_md = os.path.join(args.output, 'cache_analysis_report.md')
-    
-    with open(report_md, 'w') as f:
-        f.write("# Hybrid Cache Analysis Report\n\n")
-        
-        f.write("## Performance Summary\n\n")
-        
->>>>>>> 7a94a6be
         for test in tests:
             fh.write(f"### {test.replace('_', ' ').title()}\n\n")
             fh.write("| Configuration | Cycles | Hit Ratio (%) | Hits | Misses |\n")
