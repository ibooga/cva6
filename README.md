--- conflicted
+++ resolved
@@ -69,7 +69,112 @@
 * **[FPGA Implementation and running an OS](tutorials/fpga.md)**
 
 
-<<<<<<< HEAD
+- **Agilex 7**
+  
+   Tested on Quartus Prime Version 24.1.0 Pro Edition. The FPGA currently contains the following peripherals:
+  
+   - DDR4 memory controller
+   - JTAG port (see debugging section below)
+   - Bootrom containing zero stage bootloader
+   - UART
+   - GPIOs connected to LEDs
+
+> The ethernet controller and the corresponding network connection, as well as the SD Card connection and the capability to boot linux are still work in progress and not functional at the moment. Expect some updates soon-ish. 
+
+
+## Programming the Memory Configuration File or bitstream
+
+- **Genesys 2**
+
+   - Open Vivado
+   - Open the hardware manager and open the target board (Genesys II - `xc7k325t`)
+   - Tools - Add Configuration Memory Device
+   - Select the following Spansion SPI flash `s25fl256xxxxxx0`
+   - Add `ariane_xilinx.mcs`
+   - Press Ok. Flashing will take a couple of minutes.
+   - Right click on the FPGA device - Boot from Configuration Memory Device (or press the program button on the FPGA)
+
+- **Agilex 7**
+
+   - Open Quartus programmer
+   - Configure HW Setup by selecting the AGF FPGA Development Kit
+   - Click Auto-Detect to scan the JTAG chain
+   - In the device list, right click over device AGFB014R24B and add file (.sof)
+   - Click on Start button to program the FPGA
+   - Right now only baremetal is supported, so right after programming you can connect to the UART and see your CVA6 alive on Agilex!
+   - For this you need to use the JTAG UART provided with Quartus installation
+
+```
+.$quartus_installation_path/qprogrammer/quartus/bin/juart-terminal 
+juart-terminal: connected to hardware target using JTAG UART on cable
+juart-terminal: "AGF FPGA Development Kit [1-3]", device 1, instance 0
+juart-terminal: (Use the IDE stop button or Ctrl-C to terminate)
+
+Hello World!
+```
+
+## Preparing the SD Card
+
+The first stage bootloader will boot from SD Card by default. Get yourself a suitable SD Card (we use [this](https://www.amazon.com/Kingston-Digital-Mobility-MBLY10G2-32GB/dp/B00519BEQO) one). Either grab a pre-built Linux image from [here](https://github.com/pulp-platform/ariane-sdk/releases) or generate the Linux image yourself following the README in the [ariane-sdk repository](https://github.com/pulp-platform/ariane-sdk). Prepare the SD Card by following the "Booting from SD card" section in the ariane-sdk repository.
+
+Connect a terminal to the USB serial device opened by the FTDI chip e.g.:
+```
+screen /dev/ttyUSB0 115200
+```
+
+Default baudrate set by the bootlaoder and Linux is `115200`.
+
+After you've inserted the SD Card and programmed the FPGA you can connect to the serial port of the FPGA and should see the bootloader and afterwards Linux booting. Default username is `root`, no password required.
+
+
+## Generating a Bitstream
+
+- **Genesys 2**
+
+To generate the FPGA bitstream (and memory configuration) yourself for the Genesys II board run:
+
+```
+make fpga
+```
+
+This will produce a bitstream file and memory configuration file (in `fpga/work-fpga`) which you can permanently flash by running the above commands.
+
+- **Agilex 7**
+
+To generate the FPGA bitstream yourself for the Agilex 7 board run:
+
+```
+make altera
+```
+
+We recommend to set the parameter FpgaAlteraEn (and also FpgaEn) to benefit from the FPGA optimizations.
+
+This will produce a bitstream file (in `altera/output_files`) which you can program following the previous instructions. **Note: Bear in mind that you need a Quartus Pro Licence to be able to generate this bitstream**
+
+To clean the project after generating the bitstream, use 
+
+```
+make clean-altera
+```
+
+## Debugging
+
+- **Genesys 2**
+You can debug (and program) the FPGA using [OpenOCD](http://openocd.org/doc/html/Architecture-and-Core-Commands.html). We provide two example scripts for OpenOCD below.
+
+To get started, connect the micro USB port that is labeled with JTAG to your machine. This port is attached to the FTDI 2232 USB-to-serial chip on the Genesys 2 board, and is usually used to access the native JTAG interface of the Kintex-7 FPGA (e.g. to program the device using Vivado). However, the FTDI chip also exposes a second serial link that is routed to GPIO pins on the FPGA, and we leverage this to wire up the JTAG from the RISC-V debug module.
+
+>If you are on an Ubuntu based system you need to add the following udev rule to `/etc/udev/rules.d/99-ftdi.rules`
+>```
+> SUBSYSTEM=="usb", ACTION=="add", ATTRS{idProduct}=="6010", ATTRS{idVendor}=="0403", MODE="664", GROUP="plugdev"
+>```
+
+Once attached to your system, the FTDI chip should be listed when you type `lsusb`:
+
+```
+Bus 005 Device 019: ID 0403:6010 Future Technology Devices International, Ltd FT2232C/D/H Dual UART/FIFO IC
+```
+
 If this is the case, you can go on and start openocd with the `fpga/ariane.cfg` configuration file:
 
 ```
@@ -210,9 +315,6 @@
 
 
 # Directory Structure:
-=======
-# Directory Structure
->>>>>>> 92b2d0b7
 
 The directory structure separates the [CVA6 RISC-V CPU](#cva6-risc-v-cpu) core from the [CORE-V-APU FPGA Emulation Platform](#corev-apu-fpga-emulation).
 Files, directories and submodules under `cva6` are for the core _only_ and should not have any dependencies on the APU.
