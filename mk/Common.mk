--- conflicted
+++ resolved
@@ -278,8 +278,6 @@
 CV_SW_VENDOR     ?= unknown
 CV_SW_MARCH      ?= rv32imc
 
-<<<<<<< HEAD
-=======
 GNU_YES          = $(call IS_YES,$(GNU))
 PULP_YES         = $(call IS_YES,$(PULP))
 COREV_YES        = $(call IS_YES,$(COREV))
@@ -289,7 +287,6 @@
 $(error Multiple toolchains are enabled: GNU=${GNU_YES} PULP=${PULP_YES} COREV=${COREV_YES} LLVM=${LLVM_YES})
 endif
 
->>>>>>> 7f9ff988
 RISCV             = $(CV_SW_TOOLCHAIN)
 RISCV_PREFIX      = riscv32-$(CV_SW_VENDOR)-elf-
 RISCV_EXE_PREFIX  = $(RISCV)/bin/$(RISCV_PREFIX)
@@ -333,14 +330,10 @@
 RISCV_CFLAGS     = $(call RESOLVE_FLAG2,$(TEST_PULP_CFLAGS),$(PULP_CFLAGS))
 endif
 
-<<<<<<< HEAD
-ifeq ($(call IS_YES,$(LLVM)),YES)
-=======
 ifeq ($(LLVM_YES),YES)
 ifeq ($(call IS_YES,$(TEST_LLVM_NOT_SUPPORTED)),YES)
 $(error test [$(TEST)] does not support the LLVM toolchain)
 endif
->>>>>>> 7f9ff988
 RISCV            = $(LLVM_SW_TOOLCHAIN)
 RISCV_PREFIX     = riscv32-$(LLVM_VENDOR)-elf-
 RISCV_EXE_PREFIX = $(RISCV)/bin/$(RISCV_PREFIX)
@@ -423,7 +416,6 @@
 # must be able to run (and pass!) prior to generating a pull-request.
 sanity: hello-world
 
-<<<<<<< HEAD
 
 ###############################################################################
 # Code generators
@@ -435,19 +427,6 @@
 	rm -rf $(CORE_V_VERIF)/temp
 
 
-=======
-
-###############################################################################
-# Code generators
-new-agent:
-	mkdir -p $(CORE_V_VERIF)/temp
-	wget -q https://github.com/Datum-Technology-Corporation/mio_ip_core/archive/refs/tags/gen_uvm_v1p0.tar.gz -P $(CORE_V_VERIF)/temp
-	tar xzf $(CORE_V_VERIF)/temp/gen_uvm_v1p0.tar.gz -C $(CORE_V_VERIF)/temp
-	cd $(CORE_V_VERIF)/temp/mio_ip_core-gen_uvm_v1p0/tools/gen_uvm/bin && ./new_agent_simplex_no_layers.py $(CORE_V_VERIF)/lib/uvm_agents "OpenHW Group"
-	rm -rf $(CORE_V_VERIF)/temp
-
-
->>>>>>> 7f9ff988
 
 # corev-dv tests needs an added run_index_suffix, blank for other tests
 ifeq ($(shell echo $(TEST) | head -c 6),corev_)
