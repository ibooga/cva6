// Copyright 2018 ETH Zurich and University of Bologna.
// Copyright and related rights are licensed under the Solderpad Hardware
// License, Version 0.51 (the "License"); you may not use this file except in
// compliance with the License.  You may obtain a copy of the License at
// http://solderpad.org/licenses/SHL-0.51. Unless required by applicable law
// or agreed to in writing, software, hardware and materials distributed under
// this License is distributed on an "AS IS" BASIS, WITHOUT WARRANTIES OR
// CONDITIONS OF ANY KIND, either express or implied. See the License for the
// specific language governing permissions and limitations under the License.
//
// Author: Florian Zaruba, ETH Zurich
// Date: 19.03.2017
// Description: Test-harness for Ariane
//              Instantiates an AXI-Bus and memories

module ariane_testharness #(
    parameter logic [63:0] CACHE_START_ADDR  = 64'h8000_0000, // address on which to decide whether the request is cache-able or not
<<<<<<< HEAD
    parameter int unsigned AXI_ID_WIDTH      = 2,
=======
    parameter int unsigned AXI_ID_WIDTH      = 4,
>>>>>>> 8401bb99
    parameter int unsigned AXI_USER_WIDTH    = 1,
    parameter int unsigned AXI_ADDRESS_WIDTH = 64,
    parameter int unsigned AXI_DATA_WIDTH    = 64,
    parameter bit          InclSimDTM        = 1'b0,
    parameter int unsigned NUM_WORDS         = 2**25          // memory size
)(
<<<<<<< HEAD
    input  logic                           clk_i,
    input  logic                           rtc_i,
    input  logic                           rst_ni,
    output logic [31:0]                    exit_o
=======
    input  logic        clk_i,
    input  logic        rst_ni,
    output logic [31:0] exit_o
>>>>>>> 8401bb99
);

    // disable test-enable
    logic        test_en;
    logic        ndmreset;
    logic        ndmreset_n;
    logic        debug_req_core;

    int          jtag_enable;
    logic        init_done;
    logic [31:0] jtag_exit, dmi_exit;

    logic        jtag_TCK;
    logic        jtag_TMS;
    logic        jtag_TDI;
    logic        jtag_TRSTn;
    logic        jtag_TDO_data;
    logic        jtag_TDO_driven;

    logic        debug_req_valid;
    logic        debug_req_ready;
    logic        debug_resp_valid;
    logic        debug_resp_ready;

    logic        jtag_req_valid;
    logic [6:0]  jtag_req_bits_addr;
    logic [1:0]  jtag_req_bits_op;
    logic [31:0] jtag_req_bits_data;
    logic        jtag_resp_ready;
    logic        jtag_resp_valid;

    logic        dmi_req_valid;
    logic        dmi_resp_ready;
    logic        dmi_resp_valid;

    dm::dmi_req_t  jtag_dmi_req;
    dm::dmi_req_t  dmi_req;

    dm::dmi_req_t  debug_req;
    dm::dmi_resp_t debug_resp;

    assign test_en = 1'b0;
    assign ndmreset_n = ~ndmreset ;

<<<<<<< HEAD
    localparam NB_SLAVE = 4;
=======
    localparam NB_SLAVE = 2;
    localparam NB_MASTER = 4;
>>>>>>> 8401bb99

    localparam AXI_ID_WIDTH_SLAVES = AXI_ID_WIDTH + $clog2(NB_SLAVE);

    AXI_BUS #(
        .AXI_ADDR_WIDTH ( AXI_ADDRESS_WIDTH ),
        .AXI_DATA_WIDTH ( AXI_DATA_WIDTH    ),
        .AXI_ID_WIDTH   ( AXI_ID_WIDTH      ),
        .AXI_USER_WIDTH ( AXI_USER_WIDTH    )
    ) slave[NB_SLAVE-1:0]();

    AXI_BUS #(
        .AXI_ADDR_WIDTH ( AXI_ADDRESS_WIDTH   ),
        .AXI_DATA_WIDTH ( AXI_DATA_WIDTH      ),
        .AXI_ID_WIDTH   ( AXI_ID_WIDTH_SLAVES ),
        .AXI_USER_WIDTH ( AXI_USER_WIDTH      )
    ) master[ariane_soc::NB_PERIPHERALS-1:0]();

    // ---------------
    // Debug
    // ---------------
    assign init_done = rst_ni;

    initial begin
        if (!$value$plusargs("jtag_rbb_enable=%b", jtag_enable)) jtag_enable = 'h0;
    end

    // debug if MUX
    assign debug_req_valid     = (jtag_enable[0]) ? jtag_req_valid     : dmi_req_valid;
    assign debug_resp_ready    = (jtag_enable[0]) ? jtag_resp_ready    : dmi_resp_ready;
    assign debug_req           = (jtag_enable[0]) ? jtag_dmi_req       : dmi_req;
    assign exit_o              = (jtag_enable[0]) ? jtag_exit          : dmi_exit;
    assign jtag_resp_valid     = (jtag_enable[0]) ? debug_resp_valid   : 1'b0;
    assign dmi_resp_valid      = (jtag_enable[0]) ? 1'b0               : debug_resp_valid;

    // SiFive's SimJTAG Module
    // Converts to DPI calls
    SimJTAG i_SimJTAG (
        .clock                ( clk_i                ),
        .reset                ( ~rst_ni              ),
        .enable               ( jtag_enable[0]       ),
        .init_done            ( init_done            ),
        .jtag_TCK             ( jtag_TCK             ),
        .jtag_TMS             ( jtag_TMS             ),
        .jtag_TDI             ( jtag_TDI             ),
        .jtag_TRSTn           ( jtag_TRSTn           ),
        .jtag_TDO_data        ( jtag_TDO_data        ),
        .jtag_TDO_driven      ( jtag_TDO_driven      ),
        .exit                 ( jtag_exit            )
    );

    dmi_jtag i_dmi_jtag (
        .clk_i            ( clk_i           ),
        .rst_ni           ( rst_ni          ),
        .testmode_i       ( test_en         ),
        .dmi_req_o        ( jtag_dmi_req    ),
        .dmi_req_valid_o  ( jtag_req_valid  ),
        .dmi_req_ready_i  ( debug_req_ready ),
        .dmi_resp_i       ( debug_resp      ),
        .dmi_resp_ready_o ( jtag_resp_ready ),
        .dmi_resp_valid_i ( jtag_resp_valid ),
        .dmi_rst_no       (                 ), // not connected
        .tck_i            ( jtag_TCK        ),
        .tms_i            ( jtag_TMS        ),
        .trst_ni          ( jtag_TRSTn      ),
        .td_i             ( jtag_TDI        ),
        .td_o             ( jtag_TDO_data   ),
        .tdo_oe_o         ( jtag_TDO_driven )
    );

    // SiFive's SimDTM Module
    // Converts to DPI calls
    logic [1:0] debug_req_bits_op;
    assign dmi_req.op = dm::dtm_op_t'(debug_req_bits_op);

    if (InclSimDTM) begin
        SimDTM i_SimDTM (
            .clk                  ( clk_i                ),
            .reset                ( ~rst_ni              ),
            .debug_req_valid      ( dmi_req_valid        ),
            .debug_req_ready      ( debug_req_ready      ),
            .debug_req_bits_addr  ( dmi_req.addr         ),
            .debug_req_bits_op    ( debug_req_bits_op    ),
            .debug_req_bits_data  ( dmi_req.data         ),
            .debug_resp_valid     ( dmi_resp_valid       ),
            .debug_resp_ready     ( dmi_resp_ready       ),
            .debug_resp_bits_resp ( debug_resp.resp      ),
            .debug_resp_bits_data ( debug_resp.data      ),
            .exit                 ( dmi_exit             )
        );
    end else begin
        assign dmi_req_valid = '0;
        assign debug_req_bits_op = '0;
        assign dmi_exit = 1'b0;
    end

    ariane_axi::req_t    axi_sba_req;
    ariane_axi::resp_t   axi_sba_resp;

    // debug module
    dm_top #(
        // current implementation only supports 1 hart
        .NrHarts              ( 1                    ),
        .AxiIdWidth           ( AXI_ID_WIDTH_SLAVES  ),
        .AxiAddrWidth         ( AXI_ADDRESS_WIDTH    ),
        .AxiDataWidth         ( AXI_DATA_WIDTH       ),
        .AxiUserWidth         ( AXI_USER_WIDTH       )
    ) i_dm_top (
<<<<<<< HEAD
        .clk_i                ( clk_i                     ),
        .rst_ni               ( rst_ni                    ), // PoR
        .testmode_i           ( test_en                   ),
        .ndmreset_o           ( ndmreset                  ),
        .dmactive_o           (                           ), // active debug session
        .debug_req_o          ( debug_req_core            ),
        .unavailable_i        ( '0                        ),
        .axi_master           ( slave[3]                  ),
        .axi_slave            ( master[ariane_soc::Debug] ),
        .dmi_rst_ni           ( rst_ni                    ),
        .dmi_req_valid_i      ( debug_req_valid           ),
        .dmi_req_ready_o      ( debug_req_ready           ),
        .dmi_req_i            ( debug_req                 ),
        .dmi_resp_valid_o     ( debug_resp_valid          ),
        .dmi_resp_ready_i     ( debug_resp_ready          ),
        .dmi_resp_o           ( debug_resp                )
=======
        .clk_i                ( clk_i                ),
        .rst_ni               ( rst_ni               ), // PoR
        .testmode_i           ( test_en              ),
        .ndmreset_o           ( ndmreset             ),
        .dmactive_o           (                      ), // active debug session
        .debug_req_o          ( debug_req_core       ),
        .unavailable_i        ( '0                   ),
        .axi_slave            ( master[3]            ),
        .axi_req_o            ( axi_sba_req          ),
        .axi_resp_i           ( axi_sba_resp         ),
        .dmi_rst_ni           ( rst_ni               ),
        .dmi_req_valid_i      ( debug_req_valid      ),
        .dmi_req_ready_o      ( debug_req_ready      ),
        .dmi_req_i            ( debug_req            ),
        .dmi_resp_valid_o     ( debug_resp_valid     ),
        .dmi_resp_ready_i     ( debug_resp_ready     ),
        .dmi_resp_o           ( debug_resp           )
>>>>>>> 8401bb99
    );

    axi_connect i_axi_connect_sba (.axi_req_i(axi_sba_req), .axi_resp_o(axi_sba_resp), .master(slave[1]));


    // ---------------
    // ROM
    // ---------------
    logic                         rom_req;
    logic [AXI_ADDRESS_WIDTH-1:0] rom_addr;
    logic [AXI_DATA_WIDTH-1:0]    rom_rdata;

    axi2mem #(
        .AXI_ID_WIDTH   ( AXI_ID_WIDTH_SLAVES ),
        .AXI_ADDR_WIDTH ( AXI_ADDRESS_WIDTH   ),
        .AXI_DATA_WIDTH ( AXI_DATA_WIDTH      ),
        .AXI_USER_WIDTH ( AXI_USER_WIDTH      )
    ) i_axi2rom (
        .clk_i  ( clk_i                   ),
        .rst_ni ( ndmreset_n              ),
        .slave  ( master[ariane_soc::ROM] ),
        .req_o  ( rom_req                 ),
        .we_o   (                         ),
        .addr_o ( rom_addr                ),
        .be_o   (                         ),
        .data_o (                         ),
        .data_i ( rom_rdata               )
    );

    bootrom i_bootrom (
        .clk_i      ( clk_i     ),
        .req_i      ( rom_req   ),
        .addr_i     ( rom_addr  ),
        .rdata_o    ( rom_rdata )
    );

    // ---------------
    // Memory
    // ---------------

    AXI_BUS #(
        .AXI_ADDR_WIDTH ( AXI_ADDRESS_WIDTH   ),
        .AXI_DATA_WIDTH ( AXI_DATA_WIDTH      ),
        .AXI_ID_WIDTH   ( AXI_ID_WIDTH_SLAVES ),
        .AXI_USER_WIDTH ( AXI_USER_WIDTH      )
    ) dram();

    logic                         req;
    logic                         we;
    logic [AXI_ADDRESS_WIDTH-1:0] addr;
    logic [AXI_DATA_WIDTH/8-1:0]  be;
    logic [AXI_DATA_WIDTH-1:0]    wdata;
    logic [AXI_DATA_WIDTH-1:0]    rdata;

    axi_pkg::aw_chan_t aw_chan_i;
    axi_pkg::w_chan_t  w_chan_i;
    axi_pkg::b_chan_t  b_chan_o;
    axi_pkg::ar_chan_t ar_chan_i;
    axi_pkg::r_chan_t  r_chan_o;
    axi_pkg::aw_chan_t aw_chan_o;
    axi_pkg::w_chan_t  w_chan_o;
    axi_pkg::b_chan_t  b_chan_i;
    axi_pkg::ar_chan_t ar_chan_o;
    axi_pkg::r_chan_t  r_chan_i;

    axi_delayer #(
        .aw_t              ( axi_pkg::aw_chan_t ),
        .w_t               ( axi_pkg::w_chan_t  ),
        .b_t               ( axi_pkg::b_chan_t  ),
        .ar_t              ( axi_pkg::ar_chan_t ),
        .r_t               ( axi_pkg::r_chan_t  ),
        .StallRandomOutput ( 1                  ),
        .StallRandomInput  ( 1                  ),
        .FixedDelayInput   ( 0                  ),
        .FixedDelayOutput  ( 0                  )
    ) i_axi_delayer (
        .clk_i      ( clk_i                             ),
        .rst_ni     ( ndmreset_n                        ),
        .aw_valid_i ( master[ariane_soc::DRAM].aw_valid ),
        .aw_chan_i  ( aw_chan_i                         ),
        .aw_ready_o ( master[ariane_soc::DRAM].aw_ready ),
        .w_valid_i  ( master[ariane_soc::DRAM].w_valid  ),
        .w_chan_i   ( w_chan_i                          ),
        .w_ready_o  ( master[ariane_soc::DRAM].w_ready  ),
        .b_valid_o  ( master[ariane_soc::DRAM].b_valid  ),
        .b_chan_o   ( b_chan_o                          ),
        .b_ready_i  ( master[ariane_soc::DRAM].b_ready  ),
        .ar_valid_i ( master[ariane_soc::DRAM].ar_valid ),
        .ar_chan_i  ( ar_chan_i                         ),
        .ar_ready_o ( master[ariane_soc::DRAM].ar_ready ),
        .r_valid_o  ( master[ariane_soc::DRAM].r_valid  ),
        .r_chan_o   ( r_chan_o                          ),
        .r_ready_i  ( master[ariane_soc::DRAM].r_ready  ),
        .aw_valid_o ( dram.aw_valid                     ),
        .aw_chan_o  ( aw_chan_o                         ),
        .aw_ready_i ( dram.aw_ready                     ),
        .w_valid_o  ( dram.w_valid                      ),
        .w_chan_o   ( w_chan_o                          ),
        .w_ready_i  ( dram.w_ready                      ),
        .b_valid_i  ( dram.b_valid                      ),
        .b_chan_i   ( b_chan_i                          ),
        .b_ready_o  ( dram.b_ready                      ),
        .ar_valid_o ( dram.ar_valid                     ),
        .ar_chan_o  ( ar_chan_o                         ),
        .ar_ready_i ( dram.ar_ready                     ),
        .r_valid_i  ( dram.r_valid                      ),
        .r_chan_i   ( r_chan_i                          ),
        .r_ready_o  ( dram.r_ready                      )
    );

    assign aw_chan_i.id = master[ariane_soc::DRAM].aw_id;
    assign aw_chan_i.addr = master[ariane_soc::DRAM].aw_addr;
    assign aw_chan_i.len = master[ariane_soc::DRAM].aw_len;
    assign aw_chan_i.size = master[ariane_soc::DRAM].aw_size;
    assign aw_chan_i.burst = master[ariane_soc::DRAM].aw_burst;
    assign aw_chan_i.lock = master[ariane_soc::DRAM].aw_lock;
    assign aw_chan_i.cache = master[ariane_soc::DRAM].aw_cache;
    assign aw_chan_i.prot = master[ariane_soc::DRAM].aw_prot;
    assign aw_chan_i.qos = master[ariane_soc::DRAM].aw_qos;
    assign aw_chan_i.region = master[ariane_soc::DRAM].aw_region;

    assign ar_chan_i.id = master[ariane_soc::DRAM].ar_id;
    assign ar_chan_i.addr = master[ariane_soc::DRAM].ar_addr;
    assign ar_chan_i.len = master[ariane_soc::DRAM].ar_len;
    assign ar_chan_i.size = master[ariane_soc::DRAM].ar_size;
    assign ar_chan_i.burst = master[ariane_soc::DRAM].ar_burst;
    assign ar_chan_i.lock = master[ariane_soc::DRAM].ar_lock;
    assign ar_chan_i.cache = master[ariane_soc::DRAM].ar_cache;
    assign ar_chan_i.prot = master[ariane_soc::DRAM].ar_prot;
    assign ar_chan_i.qos = master[ariane_soc::DRAM].ar_qos;
    assign ar_chan_i.region = master[ariane_soc::DRAM].ar_region;

    assign w_chan_i.data = master[ariane_soc::DRAM].w_data;
    assign w_chan_i.strb = master[ariane_soc::DRAM].w_strb;
    assign w_chan_i.last = master[ariane_soc::DRAM].w_last;

    assign master[ariane_soc::DRAM].r_id = r_chan_o.id;
    assign master[ariane_soc::DRAM].r_data = r_chan_o.data;
    assign master[ariane_soc::DRAM].r_resp = r_chan_o.resp;
    assign master[ariane_soc::DRAM].r_last = r_chan_o.last;

    assign master[ariane_soc::DRAM].b_id = b_chan_o.id;
    assign master[ariane_soc::DRAM].b_resp = b_chan_o.resp;


    assign dram.aw_id = aw_chan_o.id;
    assign dram.aw_addr = aw_chan_o.addr;
    assign dram.aw_len = aw_chan_o.len;
    assign dram.aw_size = aw_chan_o.size;
    assign dram.aw_burst = aw_chan_o.burst;
    assign dram.aw_lock = aw_chan_o.lock;
    assign dram.aw_cache = aw_chan_o.cache;
    assign dram.aw_prot = aw_chan_o.prot;
    assign dram.aw_qos = aw_chan_o.qos;
    assign dram.aw_region = aw_chan_o.region;
    assign dram.aw_user = master[ariane_soc::DRAM].aw_user;

    assign dram.ar_id = ar_chan_o.id;
    assign dram.ar_addr = ar_chan_o.addr;
    assign dram.ar_len = ar_chan_o.len;
    assign dram.ar_size = ar_chan_o.size;
    assign dram.ar_burst = ar_chan_o.burst;
    assign dram.ar_lock = ar_chan_o.lock;
    assign dram.ar_cache = ar_chan_o.cache;
    assign dram.ar_prot = ar_chan_o.prot;
    assign dram.ar_qos = ar_chan_o.qos;
    assign dram.ar_region = ar_chan_o.region;
    assign dram.ar_user = master[ariane_soc::DRAM].ar_user;

    assign dram.w_data = w_chan_o.data;
    assign dram.w_strb = w_chan_o.strb;
    assign dram.w_last = w_chan_o.last;
    assign dram.w_user = master[ariane_soc::DRAM].w_user;

    assign r_chan_i.id = dram.r_id;
    assign r_chan_i.data = dram.r_data;
    assign r_chan_i.resp = dram.r_resp;
    assign r_chan_i.last = dram.r_last;
    assign master[ariane_soc::DRAM].r_user = dram.r_user;

    assign b_chan_i.id = dram.b_id;
    assign b_chan_i.resp = dram.b_resp;
    assign master[ariane_soc::DRAM].b_user = dram.b_user;


    axi2mem #(
        .AXI_ID_WIDTH   ( AXI_ID_WIDTH_SLAVES ),
        .AXI_ADDR_WIDTH ( AXI_ADDRESS_WIDTH   ),
        .AXI_DATA_WIDTH ( AXI_DATA_WIDTH      ),
        .AXI_USER_WIDTH ( AXI_USER_WIDTH      )
    ) i_axi2mem (
        .clk_i  ( clk_i      ),
        .rst_ni ( ndmreset_n ),
        .slave  ( dram       ),
        .req_o  ( req        ),
        .we_o   ( we         ),
        .addr_o ( addr       ),
        .be_o   ( be         ),
        .data_o ( wdata      ),
        .data_i ( rdata      )
    );

    sram #(
        .DATA_WIDTH ( AXI_DATA_WIDTH ),
        .NUM_WORDS  ( NUM_WORDS      )
    ) i_sram (
        .clk_i      ( clk_i                                                                       ),
        .rst_ni     ( rst_ni                                                                      ),
        .req_i      ( req                                                                         ),
        .we_i       ( we                                                                          ),
        .addr_i     ( addr[$clog2(NUM_WORDS)-1+$clog2(AXI_DATA_WIDTH/8):$clog2(AXI_DATA_WIDTH/8)] ),
        .wdata_i    ( wdata                                                                       ),
        .be_i       ( be                                                                          ),
        .rdata_o    ( rdata                                                                       )
    );

    // ---------------
    // AXI Xbar
    // ---------------
    axi_node_wrap_with_slices #(
        // three ports from Ariane (instruction, data and bypass)
        .NB_SLAVE           ( NB_SLAVE                   ),
        .NB_MASTER          ( ariane_soc::NB_PERIPHERALS ),
        .AXI_ADDR_WIDTH     ( AXI_ADDRESS_WIDTH          ),
        .AXI_DATA_WIDTH     ( AXI_DATA_WIDTH             ),
        .AXI_USER_WIDTH     ( AXI_USER_WIDTH             ),
        .AXI_ID_WIDTH       ( AXI_ID_WIDTH               ),
        .MASTER_SLICE_DEPTH ( 2                          ),
        .SLAVE_SLICE_DEPTH  ( 2                          )
    ) i_axi_xbar (
        .clk          ( clk_i      ),
        .rst_n        ( ndmreset_n ),
        .test_en_i    ( test_en    ),
        .slave        ( slave      ),
        .master       ( master     ),
        .start_addr_i ({
            ariane_soc::DebugBase,
            ariane_soc::ROMBase,
            ariane_soc::CLINTBase,
            ariane_soc::PLICBase,
            ariane_soc::UARTBase,
            ariane_soc::SPIBase,
            ariane_soc::DRAMBase
        }),
        .end_addr_i   ({
            ariane_soc::DebugBase + ariane_soc::DebugLength,
            ariane_soc::ROMBase   + ariane_soc::ROMLength,
            ariane_soc::CLINTBase + ariane_soc::CLINTLength,
            ariane_soc::PLICBase  + ariane_soc::PLICLength,
            ariane_soc::UARTBase  + ariane_soc::UARTLength,
            ariane_soc::SPIBase   + ariane_soc::SPILength,
            ariane_soc::DRAMBase  + ariane_soc::DRAMLength
        })
    );

    // ---------------
    // CLINT
    // ---------------
    logic ipi;
    logic timer_irq;

    clint #(
        .AXI_ADDR_WIDTH ( AXI_ADDRESS_WIDTH   ),
        .AXI_DATA_WIDTH ( AXI_DATA_WIDTH      ),
        .AXI_ID_WIDTH   ( AXI_ID_WIDTH_SLAVES ),
        .NR_CORES       ( 1                   )
    ) i_clint (
<<<<<<< HEAD
        .clk_i       ( clk_i                     ),
        .rst_ni      ( ndmreset_n                ),
        .slave       ( master[ariane_soc::CLINT] ),
        .rtc_i       ( rtc_i                     ),
        .timer_irq_o ( timer_irq                 ),
        .ipi_o       ( ipi                       )
    );

    // ---------------
    // Peripherals
    // ---------------
    logic tx, rx;
    logic [1:0] irqs;

    ariane_peripherals #(
      .AxiAddrWidth ( AXI_ADDRESS_WIDTH ),
      .AxiDataWidth ( AXI_DATA_WIDTH    )
    ) i_ariane_peripherals (
      .clk_i     ( clk_i                    ),
      .rst_ni    ( ndmreset_n               ),
      .plic      ( master[ariane_soc::PLIC] ),
      .uart      ( master[ariane_soc::UART] ),
      .spi       ( master[ariane_soc::SPI]  ),
      .irq_o     ( irqs                     ),
      .rx_i      ( rx                       ),
      .tx_o      ( tx                       ),
      .spi_clk_o ( ),
      .spi_mosi  ( ),
      .spi_miso  ( ),
      .spi_ss    ( )
=======
        .clk_i       ( clk_i     ),
        .rst_ni      ( rst_ni    ),
        .testmode_i  ( test_en   ),
        .slave       ( master[1] ),
        .rtc_i       ( rtc_i     ),
        .timer_irq_o ( timer_irq ),
        .ipi_o       ( ipi       )
>>>>>>> 8401bb99
    );

    uart_bus #(.BAUD_RATE(115200), .PARITY_EN(0)) i_uart_bus (.rx(tx), .tx(rx), .rx_en(1'b1));

    // ---------------
    // Core
    // ---------------
    ariane_axi::req_t    axi_ariane_req;
    ariane_axi::resp_t   axi_ariane_resp;

    ariane #(
        .CACHE_START_ADDR     ( CACHE_START_ADDR )
    ) i_ariane (
<<<<<<< HEAD
        .clk_i         ( clk_i            ),
        .rst_ni        ( ndmreset_n       ),
        .boot_addr_i   ( 64'h10000        ), // start fetching from ROM
        .core_id_i     ( '0               ),
        .cluster_id_i  ( '0               ),
        .irq_i         ( irqs             ),
        .ipi_i         ( ipi              ),
        .time_irq_i    ( timer_irq        ),
        .debug_req_i   ( debug_req_core   ),
        .data_if       ( slave[2]         ),
        .bypass_if     ( slave[1]         ),
        .instr_if      ( slave[0]         )
=======
        .clk_i                ( clk_i            ),
        .rst_ni               ( ndmreset_n       ),
        .boot_addr_i          ( 64'h10000        ), // start fetching from ROM
        .hart_id_i            ( '0               ),
        .irq_i                ( '0               ), // we do not specify other interrupts in this TB
        .ipi_i                ( ipi              ),
        .time_irq_i           ( timer_irq        ),
        .debug_req_i          ( debug_req_core   ),
        .axi_req_o            ( axi_ariane_req   ),
        .axi_resp_i           ( axi_ariane_resp  )
>>>>>>> 8401bb99
    );

    axi_connect i_axi_connect_ariane (.axi_req_i(axi_ariane_req), .axi_resp_o(axi_ariane_resp), .master(slave[0]));


endmodule
<|MERGE_RESOLUTION|>--- conflicted
+++ resolved
@@ -15,27 +15,17 @@
 
 module ariane_testharness #(
     parameter logic [63:0] CACHE_START_ADDR  = 64'h8000_0000, // address on which to decide whether the request is cache-able or not
-<<<<<<< HEAD
     parameter int unsigned AXI_ID_WIDTH      = 2,
-=======
-    parameter int unsigned AXI_ID_WIDTH      = 4,
->>>>>>> 8401bb99
     parameter int unsigned AXI_USER_WIDTH    = 1,
     parameter int unsigned AXI_ADDRESS_WIDTH = 64,
     parameter int unsigned AXI_DATA_WIDTH    = 64,
-    parameter bit          InclSimDTM        = 1'b0,
+    parameter bit          InclSimDTM        = 1'b1,
     parameter int unsigned NUM_WORDS         = 2**25          // memory size
-)(
-<<<<<<< HEAD
+) (
     input  logic                           clk_i,
     input  logic                           rtc_i,
     input  logic                           rst_ni,
     output logic [31:0]                    exit_o
-=======
-    input  logic        clk_i,
-    input  logic        rst_ni,
-    output logic [31:0] exit_o
->>>>>>> 8401bb99
 );
 
     // disable test-enable
@@ -80,12 +70,7 @@
     assign test_en = 1'b0;
     assign ndmreset_n = ~ndmreset ;
 
-<<<<<<< HEAD
-    localparam NB_SLAVE = 4;
-=======
     localparam NB_SLAVE = 2;
-    localparam NB_MASTER = 4;
->>>>>>> 8401bb99
 
     localparam AXI_ID_WIDTH_SLAVES = AXI_ID_WIDTH + $clog2(NB_SLAVE);
 
@@ -187,13 +172,12 @@
     // debug module
     dm_top #(
         // current implementation only supports 1 hart
-        .NrHarts              ( 1                    ),
-        .AxiIdWidth           ( AXI_ID_WIDTH_SLAVES  ),
-        .AxiAddrWidth         ( AXI_ADDRESS_WIDTH    ),
-        .AxiDataWidth         ( AXI_DATA_WIDTH       ),
-        .AxiUserWidth         ( AXI_USER_WIDTH       )
+        .NrHarts              ( 1                         ),
+        .AxiIdWidth           ( AXI_ID_WIDTH_SLAVES       ),
+        .AxiAddrWidth         ( AXI_ADDRESS_WIDTH         ),
+        .AxiDataWidth         ( AXI_DATA_WIDTH            ),
+        .AxiUserWidth         ( AXI_USER_WIDTH            )
     ) i_dm_top (
-<<<<<<< HEAD
         .clk_i                ( clk_i                     ),
         .rst_ni               ( rst_ni                    ), // PoR
         .testmode_i           ( test_en                   ),
@@ -201,8 +185,9 @@
         .dmactive_o           (                           ), // active debug session
         .debug_req_o          ( debug_req_core            ),
         .unavailable_i        ( '0                        ),
-        .axi_master           ( slave[3]                  ),
         .axi_slave            ( master[ariane_soc::Debug] ),
+        .axi_req_o            ( axi_sba_req               ),
+        .axi_resp_i           ( axi_sba_resp              ),
         .dmi_rst_ni           ( rst_ni                    ),
         .dmi_req_valid_i      ( debug_req_valid           ),
         .dmi_req_ready_o      ( debug_req_ready           ),
@@ -210,29 +195,9 @@
         .dmi_resp_valid_o     ( debug_resp_valid          ),
         .dmi_resp_ready_i     ( debug_resp_ready          ),
         .dmi_resp_o           ( debug_resp                )
-=======
-        .clk_i                ( clk_i                ),
-        .rst_ni               ( rst_ni               ), // PoR
-        .testmode_i           ( test_en              ),
-        .ndmreset_o           ( ndmreset             ),
-        .dmactive_o           (                      ), // active debug session
-        .debug_req_o          ( debug_req_core       ),
-        .unavailable_i        ( '0                   ),
-        .axi_slave            ( master[3]            ),
-        .axi_req_o            ( axi_sba_req          ),
-        .axi_resp_i           ( axi_sba_resp         ),
-        .dmi_rst_ni           ( rst_ni               ),
-        .dmi_req_valid_i      ( debug_req_valid      ),
-        .dmi_req_ready_o      ( debug_req_ready      ),
-        .dmi_req_i            ( debug_req            ),
-        .dmi_resp_valid_o     ( debug_resp_valid     ),
-        .dmi_resp_ready_i     ( debug_resp_ready     ),
-        .dmi_resp_o           ( debug_resp           )
->>>>>>> 8401bb99
     );
 
     axi_connect i_axi_connect_sba (.axi_req_i(axi_sba_req), .axi_resp_o(axi_sba_resp), .master(slave[1]));
-
 
     // ---------------
     // ROM
@@ -496,9 +461,9 @@
         .AXI_ID_WIDTH   ( AXI_ID_WIDTH_SLAVES ),
         .NR_CORES       ( 1                   )
     ) i_clint (
-<<<<<<< HEAD
         .clk_i       ( clk_i                     ),
         .rst_ni      ( ndmreset_n                ),
+        .testmode_i  ( test_en                   ),
         .slave       ( master[ariane_soc::CLINT] ),
         .rtc_i       ( rtc_i                     ),
         .timer_irq_o ( timer_irq                 ),
@@ -512,8 +477,9 @@
     logic [1:0] irqs;
 
     ariane_peripherals #(
-      .AxiAddrWidth ( AXI_ADDRESS_WIDTH ),
-      .AxiDataWidth ( AXI_DATA_WIDTH    )
+      .AxiAddrWidth ( AXI_ADDRESS_WIDTH   ),
+      .AxiDataWidth ( AXI_DATA_WIDTH      ),
+      .AxiIdWidth   ( AXI_ID_WIDTH_SLAVES )
     ) i_ariane_peripherals (
       .clk_i     ( clk_i                    ),
       .rst_ni    ( ndmreset_n               ),
@@ -527,15 +493,6 @@
       .spi_mosi  ( ),
       .spi_miso  ( ),
       .spi_ss    ( )
-=======
-        .clk_i       ( clk_i     ),
-        .rst_ni      ( rst_ni    ),
-        .testmode_i  ( test_en   ),
-        .slave       ( master[1] ),
-        .rtc_i       ( rtc_i     ),
-        .timer_irq_o ( timer_irq ),
-        .ipi_o       ( ipi       )
->>>>>>> 8401bb99
     );
 
     uart_bus #(.BAUD_RATE(115200), .PARITY_EN(0)) i_uart_bus (.rx(tx), .tx(rx), .rx_en(1'b1));
@@ -549,31 +506,16 @@
     ariane #(
         .CACHE_START_ADDR     ( CACHE_START_ADDR )
     ) i_ariane (
-<<<<<<< HEAD
-        .clk_i         ( clk_i            ),
-        .rst_ni        ( ndmreset_n       ),
-        .boot_addr_i   ( 64'h10000        ), // start fetching from ROM
-        .core_id_i     ( '0               ),
-        .cluster_id_i  ( '0               ),
-        .irq_i         ( irqs             ),
-        .ipi_i         ( ipi              ),
-        .time_irq_i    ( timer_irq        ),
-        .debug_req_i   ( debug_req_core   ),
-        .data_if       ( slave[2]         ),
-        .bypass_if     ( slave[1]         ),
-        .instr_if      ( slave[0]         )
-=======
         .clk_i                ( clk_i            ),
         .rst_ni               ( ndmreset_n       ),
         .boot_addr_i          ( 64'h10000        ), // start fetching from ROM
         .hart_id_i            ( '0               ),
-        .irq_i                ( '0               ), // we do not specify other interrupts in this TB
+        .irq_i                ( irqs             ), // we do not specify other interrupts in this TB
         .ipi_i                ( ipi              ),
         .time_irq_i           ( timer_irq        ),
         .debug_req_i          ( debug_req_core   ),
         .axi_req_o            ( axi_ariane_req   ),
         .axi_resp_i           ( axi_ariane_resp  )
->>>>>>> 8401bb99
     );
 
     axi_connect i_axi_connect_ariane (.axi_req_i(axi_ariane_req), .axi_resp_o(axi_ariane_resp), .master(slave[0]));
