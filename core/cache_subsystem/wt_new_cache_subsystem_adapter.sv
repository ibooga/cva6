--- conflicted
+++ resolved
@@ -298,7 +298,6 @@
 
    always_ff @(posedge clk_i or negedge rst_ni) begin
      if (!rst_ni) begin
-<<<<<<< HEAD
        mem_state_q  <= IDLE;
        miss_addr_q  <= '0;
        miss_wdata_q <= '0;
@@ -308,25 +307,7 @@
        miss_addr_q  <= miss_addr_d;
        miss_wdata_q <= miss_wdata_d;
        miss_we_q    <= miss_we_d;
-=======
-       mem_state_q <= IDLE;
-       miss_addr <= '0;
-       mem_data_valid <= 1'b0;
-       mem_fetched_data <= '0;
-     end else begin
-       mem_state_q <= mem_state_d;
-       if (cache_miss && mem_state_q == IDLE) begin
-         miss_addr <= dcache_req_addr;
-       end
-       
-       // Capture fetched data when AXI read completes
-       if (axi_r_valid && axi_r_ready && axi_r_last) begin
-         mem_data_valid <= 1'b1;
-         mem_fetched_data <= cache_line_data;
-       end else if (mem_state_q == IDLE) begin
-         mem_data_valid <= 1'b0;
-       end
->>>>>>> 76a907c6
+
      end
    end
 
@@ -348,8 +329,7 @@
            mem_state_d  = dcache_req_we ? SEND_WRITE : SEND_READ;
          end
        end
-<<<<<<< HEAD
-
+       
        SEND_READ: begin
          noc_req_o.ar_valid      = 1'b1;
          noc_req_o.ar.addr       = miss_addr_q;
@@ -405,117 +385,10 @@
          noc_req_o.b_ready = 1'b1;
          if (noc_resp_i.b_valid && noc_req_o.b_ready)
            mem_state_d = IDLE;
-=======
-       REQ_PENDING: begin
-         mem_req_pending = 1'b1;
-         // Wait for AXI AR transaction to be accepted
-         if (axi_ar_valid && axi_ar_ready) begin
-           mem_state_d = RESP_WAIT;
-         end
-       end
-       RESP_WAIT: begin
-         // Wait for AXI R transaction to complete
-         if (axi_r_valid && axi_r_ready && axi_r_last) begin
-           mem_state_d = IDLE;
-         end
->>>>>>> 76a907c6
        end
      endcase
    end
    
-<<<<<<< HEAD
-=======
-   // Simple AXI read interface for cache line fetches
-   logic axi_ar_valid, axi_ar_ready;
-   logic axi_r_valid, axi_r_ready, axi_r_last;
-   logic [CVA6Cfg.DCACHE_LINE_WIDTH-1:0] cache_line_data;
-   logic axi_read_pending;
-   
-   // Generate AXI read requests for cache misses
-   always_comb begin
-     // Initialize AXI request
-     noc_req_o = '0;
-     axi_ar_valid = 1'b0;
-     axi_r_ready = 1'b1;  // Always ready to receive data
-     
-     if (mem_state_q == REQ_PENDING && cache_miss) begin
-       // Generate AXI AR (Address Read) transaction
-       axi_ar_valid = 1'b1;
-       noc_req_o.ar_valid = axi_ar_valid;
-       noc_req_o.ar.addr = {miss_addr[CVA6Cfg.PLEN-1:CVA6Cfg.DCACHE_OFFSET_WIDTH], {CVA6Cfg.DCACHE_OFFSET_WIDTH{1'b0}}}; // Cache line aligned
-       noc_req_o.ar.len = CVA6Cfg.DCACHE_LINE_WIDTH/CVA6Cfg.AxiDataWidth - 1; // Burst length for cache line
-       noc_req_o.ar.size = 3'b011; // 64-bit transfers (8 bytes)
-       noc_req_o.ar.burst = 2'b01; // INCR burst
-       noc_req_o.ar.id = '0; // Simple ID
-       noc_req_o.ar.cache = 4'b0010; // Normal memory, non-cacheable
-       noc_req_o.ar.prot = 3'b000; // Unprivileged, secure, data access
-       noc_req_o.r_ready = axi_r_ready;
-     end
-   end
-   
-   // Handle AXI read responses
-   assign axi_ar_ready = noc_resp_i.ar_ready;
-   assign axi_r_valid = noc_resp_i.r_valid;
-   assign axi_r_last = noc_resp_i.r.last;
-   assign cache_line_data = noc_resp_i.r.data[CVA6Cfg.DCACHE_LINE_WIDTH-1:0];
-   
-   // =========================================================================
-   // CACHE FLUSH MECHANISM
-   // =========================================================================
-   
-   // Flush state machine for proper cache invalidation
-   typedef enum logic [1:0] {
-     FLUSH_IDLE,
-     FLUSH_ACTIVE,
-     FLUSH_WAIT_COMPLETE
-   } flush_state_t;
-   
-   flush_state_t flush_state_q, flush_state_d;
-   logic [31:0] flush_counter;
-   logic flush_complete;
-   
-   always_ff @(posedge clk_i or negedge rst_ni) begin
-     if (!rst_ni) begin
-       flush_state_q <= FLUSH_IDLE;
-       flush_counter <= '0;
-     end else begin
-       flush_state_q <= flush_state_d;
-       
-       if (flush_state_q == FLUSH_ACTIVE) begin
-         flush_counter <= flush_counter + 1;
-       end else begin
-         flush_counter <= '0;
-       end
-     end
-   end
-   
-   always_comb begin
-     flush_state_d = flush_state_q;
-     flush_complete = 1'b0;
-     
-     case (flush_state_q)
-       FLUSH_IDLE: begin
-         if (dcache_flush_i) begin
-           flush_state_d = FLUSH_ACTIVE;
-         end
-       end
-       FLUSH_ACTIVE: begin
-         // Allow time for cache flush operations
-         if (flush_counter >= 16) begin // Give enough cycles for cache invalidation
-           flush_state_d = FLUSH_WAIT_COMPLETE;
-           flush_complete = 1'b1;
-         end
-       end
-       FLUSH_WAIT_COMPLETE: begin
-         flush_complete = 1'b1;
-         if (!dcache_flush_i) begin
-           flush_state_d = FLUSH_IDLE;
-         end
-       end
-     endcase
-   end
-   
->>>>>>> 76a907c6
    // Cache control signals
    assign dcache_flush_ack_o = flush_complete;
    assign dcache_miss_o = cache_miss;
