// Copyright 2018 ETH Zurich and University of Bologna.
// Copyright and related rights are licensed under the Solderpad Hardware
// License, Version 0.51 (the "License"); you may not use this file except in
// compliance with the License.  You may obtain a copy of the License at
// http://solderpad.org/licenses/SHL-0.51. Unless required by applicable law
// or agreed to in writing, software, hardware and materials distributed under
// this License is distributed on an "AS IS" BASIS, WITHOUT WARRANTIES OR
// CONDITIONS OF ANY KIND, either express or implied. See the License for the
// specific language governing permissions and limitations under the License.
//
// Author: Michael Schaffner <schaffner@iis.ee.ethz.ch>, ETH Zurich
// Date: 13.09.2018
// Description: Write-through cache subsystem with hybrid mode support
// 
// Modified for hybrid mode implementation: Allows switching between
// set associative mode (faster, standard WT cache) and fully associative mode
// (better isolation with privilege-based accesses)

import ariane_pkg::*;
import wt_cache_pkg::*;
import wt_hybrid_cache_pkg::*;
import riscv::*;

module wt_hybche #(
  parameter config_pkg::cva6_cfg_t CVA6Cfg     = '0,
  parameter int unsigned                DREQ_DEPTH  = 2,
  parameter logic [CVA6Cfg.DCACHE_SET_ASSOC-1:0]SET_MASK    = '1,
  parameter logic                       HYBRID_MODE = 1'b1, // Enable hybrid mode
  parameter wt_hybrid_cache_pkg::force_mode_e FORCE_MODE   = wt_hybrid_cache_pkg::FORCE_MODE_DYNAMIC,
  parameter wt_hybrid_cache_pkg::replacement_policy_e REPL_POLICY = wt_hybrid_cache_pkg::REPL_POLICY_RETAIN,
  parameter wt_hybrid_cache_pkg::replacement_algo_e   REPL_ALGO   = wt_hybrid_cache_pkg::REPL_ALGO_RR,
  // Seed value for the hash function when operating in fully associative mode
  parameter logic [CVA6Cfg.DCACHE_TAG_WIDTH-1:0] HASH_SEED = wt_hybrid_cache_pkg::DEFAULT_HASH_SEED[CVA6Cfg.DCACHE_TAG_WIDTH-1:0],
  parameter type axi_req_t = logic,
  parameter type axi_resp_t = logic,
  parameter type dcache_req_i_t = logic,
  parameter type dcache_req_o_t = logic
) (
  input  logic                           clk_i,
  input  logic                           rst_ni,

  input  logic                           flush_i,      // flush the dcache, flush and kill have to be asserted together
  output logic                           flush_ack_o,  // acknowledge successful flush
  
  // Privilege mode input
  input  logic [1:0]                     priv_lvl_i,   // From CSR, used for hybrid mode (2'b00=U, 2'b01=S, 2'b11=M)
  
  // From PTW
  input  logic                           enable_translation_i, // CSR from PTW, determines if MMU is enabled
  
  // SRAM interface
  output logic                           sram_en_o,
  output logic [CVA6Cfg.DCACHE_SET_ASSOC-1:0]    sram_we_o,
  output logic [CVA6Cfg.DCACHE_INDEX_WIDTH-1:0]  sram_idx_o,
  output logic [CVA6Cfg.DCACHE_TAG_WIDTH-1:0]    sram_tag_o,
  output logic [CVA6Cfg.DCACHE_LINE_WIDTH-1:0]   sram_data_o,
  input  logic [CVA6Cfg.DCACHE_LINE_WIDTH-1:0]   sram_data_i,
  
  // Cache management
  input  logic                           cache_en_i,   // from CSR
  input  logic                           cache_flush_i,// high until acknowledged
  output logic                           cache_flush_ack_o,
  
  // Core request ports
  input  dcache_req_i_t [CVA6Cfg.NrLoadPipeRegs+CVA6Cfg.NrStorePipeRegs-1:0] dcache_req_ports_i,
  output dcache_req_o_t [CVA6Cfg.NrLoadPipeRegs+CVA6Cfg.NrStorePipeRegs-1:0] dcache_req_ports_o,
  
  // AXI port
  output axi_req_t  axi_req_o,
  input  axi_resp_t axi_resp_i
);

  // Determine cache operation mode
  logic use_set_assoc_mode;
  
  // If hybrid mode is enabled, determine operational mode based on privilege level
  // Use set associative mode for machine mode (highest performance)
  // Use fully associative mode for supervisor/user mode (better isolation)
  // This can be overridden by FORCE_MODE parameter
  always_comb begin
    if (HYBRID_MODE) begin
      case(FORCE_MODE)
        wt_hybrid_cache_pkg::FORCE_MODE_DYNAMIC: begin
          // Dynamic mode - switch based on privilege level
          // M-mode (3) uses set associative, S-mode (1) and U-mode (0) use fully associative
          use_set_assoc_mode = (priv_lvl_i == 2'b11); // Machine mode
        end
        wt_hybrid_cache_pkg::FORCE_MODE_SET_ASS: begin
          // Force set associative mode (like standard WT cache)
          use_set_assoc_mode = 1'b1;
        end
        wt_hybrid_cache_pkg::FORCE_MODE_FULL_ASS: begin
          // Force fully associative mode
          use_set_assoc_mode = 1'b0;
        end
        default: begin
          // Default to set associative for undefined cases
          use_set_assoc_mode = 1'b1;
        end
      endcase
    end else begin
      // When hybrid mode is disabled, always use set associative mode
      use_set_assoc_mode = 1'b1;
    end
  end

  // Track privilege mode changes to trigger flush if needed
  logic prev_set_assoc_mode_q;
  logic mode_change;
  
  always_ff @(posedge clk_i or negedge rst_ni) begin
    if (!rst_ni) begin
      prev_set_assoc_mode_q <= 1'b1; // Default to set associative after reset
    end else begin
      prev_set_assoc_mode_q <= use_set_assoc_mode;
    end
  end
  
  // Detect mode change
  assign mode_change = (prev_set_assoc_mode_q != use_set_assoc_mode);
  
  // Flush control signal - flush on explicit request or on mode change when REPL_POLICY_FLUSH is used
  logic flush_cache;
  assign flush_cache = flush_i || (mode_change && (REPL_POLICY == wt_hybrid_cache_pkg::REPL_POLICY_FLUSH));

  // Internal cache components
  wt_hybche_mem #(
    .CVA6Cfg       ( CVA6Cfg            ),
    .SET_MASK      ( SET_MASK           ),
    .HYBRID_MODE   ( HYBRID_MODE        ),
    .FORCE_MODE    ( FORCE_MODE         ),
    .REPL_POLICY   ( REPL_POLICY        ),
    .REPL_ALGO     ( REPL_ALGO          ),
    .HASH_SEED     ( HASH_SEED          )
  ) i_wt_hybche_mem (
    .clk_i,
    .rst_ni,
    .use_set_assoc_mode_i ( use_set_assoc_mode ),
    .flush_i              ( flush_cache        ),
    .flush_ack_o          ( mem_flush_ack ),
    .enable_translation_i,
    .sram_en_o,
    .sram_we_o,
    .sram_idx_o,
    .sram_tag_o,
    .sram_data_o,
    .sram_data_i
  );
  
  // Additional internal signals needed for component interconnection
  logic miss_req, miss_ack, miss_busy;
  logic miss_nc;
  logic [riscv::PLEN-1:0] miss_addr;
  logic mem_ready, mem_valid;
  logic mode_flush_req, mode_flush_ack;
  logic wbuffer_empty;
  logic [CVA6Cfg.MEM_TID_WIDTH-1:0] miss_id;
<<<<<<< HEAD
  logic mem_flush_ack;
  logic ctrl_flush_ack;
=======
  // signals for core interface arbitration
  logic                        wbuf_valid, wbuf_ready;
  logic [riscv::PLEN-1:0]      wbuf_addr;
  logic [CVA6Cfg.XLEN-1:0]     wbuf_wdata;
  logic [CVA6Cfg.XLEN/8-1:0]   wbuf_be;
  axi_req_t                    axi_req_wbuf, axi_req_miss;
>>>>>>> d7965cf4
  
  // Cache controller
  wt_hybche_ctrl #(
    .CVA6Cfg       ( CVA6Cfg            ),
    .SET_MASK      ( SET_MASK           ),
    .HYBRID_MODE   ( HYBRID_MODE        ),
    .FORCE_MODE    ( FORCE_MODE         ),
    .REPL_POLICY   ( REPL_POLICY        )
  ) i_wt_hybche_ctrl (
    .clk_i,
    .rst_ni,
    .flush_i              ( flush_cache        ),
    .flush_ack_o          ( ctrl_flush_ack     ),
    .cache_en_i           ( cache_en_i         ),
    .cache_flush_i        ( cache_flush_i      ),
    .cache_flush_ack_o    ( cache_flush_ack_o  ),
    .use_set_assoc_mode_i ( use_set_assoc_mode ),
    .mode_change_i        ( mode_change        ),
    .miss_req_i           ( miss_req           ),
    .miss_ack_o           ( miss_ack           ),
    .miss_dirty_i         ( 1'b0               ), // Write-through, no dirty data
    .miss_addr_i          ( miss_addr          ),
    .miss_busy_o          ( miss_busy          ),
    .mode_flush_req_o     ( mode_flush_req     ),
    .mode_flush_ack_i     ( mode_flush_ack     ),
    .sram_en_o            ( /* connected through mem */ ),
    .sram_we_o            ( /* connected through mem */ ),
    .mem_ready_i          ( mem_ready          ),
    .mem_valid_o          ( mem_valid          ),
    .trans_cnt_o          ( /* unused for now */ ),
    .set_hit_cnt_o        ( /* unused for now */ ),
    .full_hit_cnt_o       ( /* unused for now */ )
  );
  
  // Miss handling unit
  wt_hybche_missunit #(
    .CVA6Cfg       ( CVA6Cfg            ),
    .SET_MASK      ( SET_MASK           ),
    .HYBRID_MODE   ( HYBRID_MODE        ),
    .FORCE_MODE    ( FORCE_MODE         ),
    .REPL_POLICY   ( REPL_POLICY        ),
    .axi_req_t     ( axi_req_t          ),
    .axi_resp_t    ( axi_resp_t         )
  ) i_wt_hybche_missunit (
    .clk_i,
    .rst_ni,
    .use_set_assoc_mode_i ( use_set_assoc_mode ),
    .mode_change_i        ( mode_change        ),
    .cache_en_i           ( cache_en_i         ),
    .flush_i              ( flush_cache        ),
    .flush_ack_o          ( /* handled by ctrl */ ),
    .miss_req_i           ( miss_req           ),
    .miss_ack_o           ( miss_ack           ),
    .miss_nc_i            ( miss_nc            ),
    .miss_addr_i          ( miss_addr          ),
    .miss_busy_o          ( miss_busy          ),
    .mode_flush_req_i     ( mode_flush_req     ),
    .mode_flush_ack_o     ( mode_flush_ack     ),
    .axi_req_o            ( axi_req_miss       ),
    .axi_resp_i           ( axi_resp_i         ),
    .mem_req_o            ( /* connected to mem */ ),
    .mem_addr_o           ( /* connected to mem */ ),
    .mem_we_o             ( /* connected to mem */ ),
    .mem_way_o            ( /* connected to mem */ ),
    .mem_busy_o           ( /* connected to mem */ )
  );
  
  // Write buffer
  wt_hybche_wbuffer #(
    .CVA6Cfg       ( CVA6Cfg            ),
    .DEPTH         ( CVA6Cfg.WtDcacheWbufDepth ),
    .HYBRID_MODE   ( HYBRID_MODE        ),
    .FORCE_MODE    ( FORCE_MODE         ),
    .REPL_POLICY   ( REPL_POLICY        ),
    .axi_req_t     ( axi_req_t          ),
    .axi_resp_t    ( axi_resp_t         )
  ) i_wt_hybche_wbuffer (
    .clk_i,
    .rst_ni,
    .valid_i              ( wbuf_valid        ),
    .addr_i               ( wbuf_addr         ),
    .we_i                 ( 1'b1              ),
    .be_i                 ( wbuf_be           ),
    .data_i               ( wbuf_wdata        ),
    .ready_o              ( wbuf_ready        ),
    .use_set_assoc_mode_i ( use_set_assoc_mode ),
    .mode_change_i        ( mode_change        ),
    .empty_o              ( wbuffer_empty      ),
    .flush_i              ( flush_cache        ),
    .flush_ack_o          ( /* connected to ctrl */ ),
    .cache_en_i           ( cache_en_i         ),
    .inval_i              ( 1'b0               ),
    .inval_addr_i         ( '0                 ),
    .axi_req_o            ( axi_req_wbuf       ),
    .axi_resp_i           ( axi_resp_i         ),
    .mem_priority_i       ( miss_busy          )
  );

<<<<<<< HEAD
  // Combine flush acknowledge from the controller and memory module
  assign flush_ack_o = ctrl_flush_ack | mem_flush_ack;
  
  // NOTE: Core interface connections (dcache_req_ports_i/o) need to be 
  // connected to appropriate controllers that handle the request/response
  // protocol. This would typically involve instantiating read controllers
  // similar to the standard wt_dcache implementation.
  
  // TODO: Complete core interface implementation
  // - Connect dcache_req_ports_i/o to appropriate controllers
  // - Implement proper request arbitration and response handling
  // - Add miss request generation logic
  // - Connect memory interfaces between components
=======
  // simple ready/valid handshake stubs for controller
  assign mem_ready = 1'b1;
  assign mem_valid = 1'b1;

  ///////////////////////////////////////////////////////
  // Core interface handling and arbitration
  ///////////////////////////////////////////////////////

  localparam int unsigned NumPorts = CVA6Cfg.NrLoadPipeRegs + CVA6Cfg.NrStorePipeRegs;

  // request selection
  logic [$clog2(NumPorts)-1:0] sel_port;
  logic                                sel_valid;

  // selected request fields
  logic [riscv::PLEN-1:0]              req_paddr;
  logic                                req_we;
  logic [CVA6Cfg.XLEN-1:0]             req_wdata;
  logic [CVA6Cfg.XLEN/8-1:0]           req_be;
  logic [CVA6Cfg.DcacheIdWidth-1:0]    req_id;

  // arbitration: fixed priority on port order
  always_comb begin
    sel_valid = 1'b0;
    sel_port  = '0;
    for (int i = 0; i < NumPorts; i++) begin
      if (!sel_valid && dcache_req_ports_i[i].data_req) begin
        sel_valid = 1'b1;
        sel_port  = i[$clog2(NumPorts)-1:0];
      end
    end
  end

  assign req_paddr = { dcache_req_ports_i[sel_port].address_tag,
                        dcache_req_ports_i[sel_port].address_index };
  assign req_we    = dcache_req_ports_i[sel_port].data_we;
  assign req_wdata = dcache_req_ports_i[sel_port].data_wdata;
  assign req_be    = dcache_req_ports_i[sel_port].data_be;
  assign req_id    = dcache_req_ports_i[sel_port].data_id;

  // drive write buffer
  assign wbuf_valid = sel_valid && req_we;
  assign wbuf_addr  = req_paddr;
  assign wbuf_wdata = req_wdata;
  assign wbuf_be    = req_be;

  // drive miss unit for loads
  assign miss_req  = sel_valid && !req_we;
  assign miss_addr = req_paddr;
  assign miss_nc   = 1'b0;

  // simple response logic
  for (genvar i = 0; i < NumPorts; i++) begin : gen_resp
    assign dcache_req_ports_o[i].data_gnt    = sel_valid && (sel_port == i) &&
                                              (req_we ? wbuf_ready : miss_ack);
    assign dcache_req_ports_o[i].data_rvalid = dcache_req_ports_o[i].data_gnt;
    assign dcache_req_ports_o[i].data_rid    = req_id;
    assign dcache_req_ports_o[i].data_rdata  = '0;
    assign dcache_req_ports_o[i].data_ruser  = '0;
  end

  // AXI arbitration between miss unit and write buffer
  assign axi_req_o = miss_busy ? axi_req_miss : axi_req_wbuf;
>>>>>>> d7965cf4

endmodule<|MERGE_RESOLUTION|>--- conflicted
+++ resolved
@@ -155,17 +155,9 @@
   logic mode_flush_req, mode_flush_ack;
   logic wbuffer_empty;
   logic [CVA6Cfg.MEM_TID_WIDTH-1:0] miss_id;
-<<<<<<< HEAD
   logic mem_flush_ack;
   logic ctrl_flush_ack;
-=======
-  // signals for core interface arbitration
-  logic                        wbuf_valid, wbuf_ready;
-  logic [riscv::PLEN-1:0]      wbuf_addr;
-  logic [CVA6Cfg.XLEN-1:0]     wbuf_wdata;
-  logic [CVA6Cfg.XLEN/8-1:0]   wbuf_be;
-  axi_req_t                    axi_req_wbuf, axi_req_miss;
->>>>>>> d7965cf4
+
   
   // Cache controller
   wt_hybche_ctrl #(
@@ -264,7 +256,6 @@
     .mem_priority_i       ( miss_busy          )
   );
 
-<<<<<<< HEAD
   // Combine flush acknowledge from the controller and memory module
   assign flush_ack_o = ctrl_flush_ack | mem_flush_ack;
   
@@ -278,70 +269,5 @@
   // - Implement proper request arbitration and response handling
   // - Add miss request generation logic
   // - Connect memory interfaces between components
-=======
-  // simple ready/valid handshake stubs for controller
-  assign mem_ready = 1'b1;
-  assign mem_valid = 1'b1;
-
-  ///////////////////////////////////////////////////////
-  // Core interface handling and arbitration
-  ///////////////////////////////////////////////////////
-
-  localparam int unsigned NumPorts = CVA6Cfg.NrLoadPipeRegs + CVA6Cfg.NrStorePipeRegs;
-
-  // request selection
-  logic [$clog2(NumPorts)-1:0] sel_port;
-  logic                                sel_valid;
-
-  // selected request fields
-  logic [riscv::PLEN-1:0]              req_paddr;
-  logic                                req_we;
-  logic [CVA6Cfg.XLEN-1:0]             req_wdata;
-  logic [CVA6Cfg.XLEN/8-1:0]           req_be;
-  logic [CVA6Cfg.DcacheIdWidth-1:0]    req_id;
-
-  // arbitration: fixed priority on port order
-  always_comb begin
-    sel_valid = 1'b0;
-    sel_port  = '0;
-    for (int i = 0; i < NumPorts; i++) begin
-      if (!sel_valid && dcache_req_ports_i[i].data_req) begin
-        sel_valid = 1'b1;
-        sel_port  = i[$clog2(NumPorts)-1:0];
-      end
-    end
-  end
-
-  assign req_paddr = { dcache_req_ports_i[sel_port].address_tag,
-                        dcache_req_ports_i[sel_port].address_index };
-  assign req_we    = dcache_req_ports_i[sel_port].data_we;
-  assign req_wdata = dcache_req_ports_i[sel_port].data_wdata;
-  assign req_be    = dcache_req_ports_i[sel_port].data_be;
-  assign req_id    = dcache_req_ports_i[sel_port].data_id;
-
-  // drive write buffer
-  assign wbuf_valid = sel_valid && req_we;
-  assign wbuf_addr  = req_paddr;
-  assign wbuf_wdata = req_wdata;
-  assign wbuf_be    = req_be;
-
-  // drive miss unit for loads
-  assign miss_req  = sel_valid && !req_we;
-  assign miss_addr = req_paddr;
-  assign miss_nc   = 1'b0;
-
-  // simple response logic
-  for (genvar i = 0; i < NumPorts; i++) begin : gen_resp
-    assign dcache_req_ports_o[i].data_gnt    = sel_valid && (sel_port == i) &&
-                                              (req_we ? wbuf_ready : miss_ack);
-    assign dcache_req_ports_o[i].data_rvalid = dcache_req_ports_o[i].data_gnt;
-    assign dcache_req_ports_o[i].data_rid    = req_id;
-    assign dcache_req_ports_o[i].data_rdata  = '0;
-    assign dcache_req_ports_o[i].data_ruser  = '0;
-  end
-
-  // AXI arbitration between miss unit and write buffer
-  assign axi_req_o = miss_busy ? axi_req_miss : axi_req_wbuf;
->>>>>>> d7965cf4
 
 endmodule