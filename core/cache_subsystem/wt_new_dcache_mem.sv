--- conflicted
+++ resolved
@@ -94,48 +94,13 @@
     end
   end
 
-<<<<<<< HEAD
-  // Controller B - linear search over dual sets with miss handling
-  always_ff @(posedge clk_i) begin
-    b_hit_o   <= 1'b0;
-    b_rdata_o <= '0;
-    if (b_req_i) begin
-      logic found;
-      found = 1'b0;
-      for (int s = 0; s < NUM_DUAL_SETS; s++) begin
-        int idx = NUM_REG_SETS + s;
-        if (valid_mem[idx][0] && tag_mem[idx][0] == b_addr_i[CVA6Cfg.DCACHE_TAG_WIDTH-1:0]) begin
-          found = 1'b1;
-          b_hit_o   <= 1'b1;
-          if (b_we_i)
-            data_mem[idx][0] <= b_wdata_i;
-          else
-            b_rdata_o <= data_mem[idx][0];
-        end
-      end
-      // For cache misses on reads, provide dummy data to prevent hang
-      // For writes, install the data in the first available dual set
-      if (!found) begin
-        if (b_we_i) begin
-          // Write miss - install in first dual set (simplified allocation)
-          int install_idx = NUM_REG_SETS;
-          data_mem[install_idx][0] <= b_wdata_i;
-          tag_mem[install_idx][0]  <= b_addr_i[CVA6Cfg.DCACHE_TAG_WIDTH-1:0];
-          valid_mem[install_idx][0] <= 1'b1;
-          b_hit_o <= 1'b1; // Treat write miss as hit after installation
-        end else begin
-          // Read miss - provide dummy data
-          b_rdata_o <= {CVA6Cfg.DCACHE_LINE_WIDTH{1'b0}}; // Return zeros
-          b_hit_o <= 1'b0; // Signal miss for memory subsystem
-        end
-      end
-=======
-  // Controller B - lookup over dual sets (optionally hashed)
+  // Controller B - lookup over dual sets with enhanced miss handling
   always_ff @(posedge clk_i) begin
     b_hit_o   <= 1'b0;
     b_rdata_o <= '0;
     if (b_req_i && B_CTRL == B_CTRL_ENABLE) begin
       int lookup_idx = NUM_REG_SETS;
+      // Try hashed lookup first for REPL_PSEUDO_LRU
       if (REPLACEMENT_POLICY == REPL_PSEUDO_LRU) begin
         lookup_idx = NUM_REG_SETS + (b_addr_i[3:0] % NUM_DUAL_SETS);
         if (valid_mem[lookup_idx][0] &&
@@ -145,6 +110,7 @@
           else        b_rdata_o <= data_mem[lookup_idx][0];
         end
       end
+      // Linear search if no hash hit
       if (!b_hit_o) begin
         for (int s = 0; s < NUM_DUAL_SETS; s++) begin
           int idx = NUM_REG_SETS + s;
@@ -156,11 +122,20 @@
           end
         end
       end
-      if (!b_hit_o && b_we_i) begin
-        int alloc_idx = NUM_REG_SETS + repl_ptr;
-        tag_mem[alloc_idx][0]  <= b_addr_i[CVA6Cfg.DCACHE_TAG_WIDTH-1:0];
-        data_mem[alloc_idx][0] <= b_wdata_i;
-        valid_mem[alloc_idx][0] <= 1'b1;
+      // Handle cache misses with proper allocation and dummy data
+      if (!b_hit_o) begin
+        if (b_we_i) begin
+          // Write miss - allocate using replacement policy
+          int alloc_idx = NUM_REG_SETS + repl_ptr;
+          tag_mem[alloc_idx][0]  <= b_addr_i[CVA6Cfg.DCACHE_TAG_WIDTH-1:0];
+          data_mem[alloc_idx][0] <= b_wdata_i;
+          valid_mem[alloc_idx][0] <= 1'b1;
+          b_hit_o <= 1'b1; // Treat write miss as hit after installation
+        end else begin
+          // Read miss - provide dummy data to prevent hang
+          b_rdata_o <= {CVA6Cfg.DCACHE_LINE_WIDTH{1'b0}}; // Return zeros
+          // Keep b_hit_o = 1'b0 to signal miss for memory subsystem
+        end
       end
     end
   end
@@ -173,7 +148,6 @@
     end else if (b_req_i && B_CTRL == B_CTRL_ENABLE) begin
       if (b_hit_o) hit_count <= hit_count + 1;
       else          miss_count <= miss_count + 1;
->>>>>>> 29d14596
     end
   end
 
