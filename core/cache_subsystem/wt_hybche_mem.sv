// Copyright 2018 ETH Zurich and University of Bologna.
// Copyright and related rights are licensed under the Solderpad Hardware
// License, Version 0.51 (the "License"); you may not use this file except in
// compliance with the License.  You may obtain a copy of the License at
// http://solderpad.org/licenses/SHL-0.51. Unless required by applicable law
// or agreed to in writing, software, hardware and materials distributed under
// this License is distributed on an "AS IS" BASIS, WITHOUT WARRANTIES OR
// CONDITIONS OF ANY KIND, either express or implied. See the License for the
// specific language governing permissions and limitations under the License.
//
// Author: Michael Schaffner <schaffner@iis.ee.ethz.ch>, ETH Zurich
// Date: 13.09.2018
// Description: Memory arrays and tag comparison for hybrid cache implementation
//
// Modified for hybrid mode implementation

import ariane_pkg::*;
import wt_cache_pkg::*;
import wt_hybrid_cache_pkg::*;

module wt_hybche_mem #(
  parameter config_pkg::cva6_cfg_t CVA6Cfg     = '0,
  parameter logic [CVA6Cfg.DCACHE_SET_ASSOC-1:0]SET_MASK    = '1,
  // DCACHE_SET_ASSOC is assumed to be a power of two
  parameter logic                       HYBRID_MODE = 1'b1, // Enable hybrid mode
  parameter wt_hybrid_cache_pkg::force_mode_e FORCE_MODE   = wt_hybrid_cache_pkg::FORCE_MODE_DYNAMIC,
  parameter wt_hybrid_cache_pkg::replacement_policy_e REPL_POLICY = wt_hybrid_cache_pkg::REPL_POLICY_RETAIN,
  parameter wt_hybrid_cache_pkg::replacement_algo_e   REPL_ALGO   = wt_hybrid_cache_pkg::REPL_ALGO_RR,
  // Seed for the hash function used in fully associative mode.  Different seeds
  // reduce deterministic collisions and can be overridden per instance.
  parameter logic [CVA6Cfg.DCACHE_TAG_WIDTH-1:0] HASH_SEED = wt_hybrid_cache_pkg::DEFAULT_HASH_SEED[CVA6Cfg.DCACHE_TAG_WIDTH-1:0],
  // Number of memory ports and write buffer type (for compatibility with the
  // standard write-through cache memory implementation)
  parameter int unsigned                          NumPorts  = 1,
  parameter type                                  wbuffer_t = logic
) (
  input  logic                           clk_i,
  input  logic                           rst_ni,

  input  logic                           flush_i,      // flush the dcache, flush and kill have to be asserted together
  //
  // Signal asserted for a single cycle when the internal flush operation
  // completes.  This mirrors the behaviour of the standard write-through
  // cache implementation and allows external logic to reliably wait for the
  // cache to be cleared.
  //
  output logic                           flush_ack_o,
  
  // Operational mode
  input  logic                           use_set_assoc_mode_i, // Set associative or fully associative mode
  
  // From PTW
  input  logic                           enable_translation_i, // CSR from PTW, determines if MMU is enabled
  
  // SRAM interface
  output logic                           sram_en_o,
  output logic [CVA6Cfg.DCACHE_SET_ASSOC-1:0]    sram_we_o,
  output logic [CVA6Cfg.DCACHE_INDEX_WIDTH-1:0]  sram_idx_o,
  output logic [CVA6Cfg.DCACHE_TAG_WIDTH-1:0]    sram_tag_o,
  // Read/write data bus of the optional external SRAM interface.  During a
  // flush this bus carries the invalidation value, otherwise it forwards the
  // data returned by the memory arrays.
  output logic [CVA6Cfg.DCACHE_LINE_WIDTH-1:0]   sram_data_o,
  input  logic [CVA6Cfg.DCACHE_LINE_WIDTH-1:0]   sram_data_i,

  // Read ports
  input  logic [NumPorts-1:0][CVA6Cfg.DCACHE_TAG_WIDTH-1:0]       rd_tag_i,
  input  logic [NumPorts-1:0][DCACHE_CL_IDX_WIDTH-1:0]            rd_idx_i,
  input  logic [NumPorts-1:0][CVA6Cfg.DCACHE_OFFSET_WIDTH-1:0]    rd_off_i,
  input  logic [NumPorts-1:0]                                     rd_req_i,
  input  logic [NumPorts-1:0]                                     rd_tag_only_i,
  input  logic [NumPorts-1:0]                                     rd_prio_i,
  output logic [NumPorts-1:0]                                    rd_ack_o,
  output logic [CVA6Cfg.DCACHE_SET_ASSOC-1:0]                     rd_vld_bits_o,
  output logic [CVA6Cfg.DCACHE_SET_ASSOC-1:0]                     rd_hit_oh_o,
  output logic [CVA6Cfg.XLEN-1:0]                                 rd_data_o,
  output logic [CVA6Cfg.DCACHE_USER_WIDTH-1:0]                    rd_user_o,

  // Cache line write port
  input  logic                                                    wr_cl_vld_i,
  input  logic                                                    wr_cl_nc_i,
  input  logic [CVA6Cfg.DCACHE_SET_ASSOC-1:0]                     wr_cl_we_i,
  input  logic [CVA6Cfg.DCACHE_TAG_WIDTH-1:0]                     wr_cl_tag_i,
  input  logic [DCACHE_CL_IDX_WIDTH-1:0]                          wr_cl_idx_i,
  input  logic [CVA6Cfg.DCACHE_OFFSET_WIDTH-1:0]                  wr_cl_off_i,
  input  logic [CVA6Cfg.DCACHE_LINE_WIDTH-1:0]                    wr_cl_data_i,
  input  logic [CVA6Cfg.DCACHE_USER_LINE_WIDTH-1:0]               wr_cl_user_i,
  input  logic [CVA6Cfg.DCACHE_LINE_WIDTH/8-1:0]                  wr_cl_data_be_i,
  input  logic [CVA6Cfg.DCACHE_SET_ASSOC-1:0]                     wr_vld_bits_i,

  // Single word write port
  input  logic [CVA6Cfg.DCACHE_SET_ASSOC-1:0]                     wr_req_i,
  output logic                                                    wr_ack_o,
  input  logic [DCACHE_CL_IDX_WIDTH-1:0]                          wr_idx_i,
  input  logic [CVA6Cfg.DCACHE_OFFSET_WIDTH-1:0]                  wr_off_i,
  input  logic [CVA6Cfg.XLEN-1:0]                                 wr_data_i,
  input  logic [CVA6Cfg.DCACHE_USER_WIDTH-1:0]                    wr_user_i,
  input  logic [(CVA6Cfg.XLEN/8)-1:0]                             wr_data_be_i,

  // Forwarded write buffer contents for hazard checking
  input  wbuffer_t [CVA6Cfg.WtDcacheWbufDepth-1:0]                wbuffer_data_i
);

  ///////////////////////////////////////////////////////
  // Cache storage organization based on operation mode //
  ///////////////////////////////////////////////////////

  // Internal state and signals
  logic [CVA6Cfg.DCACHE_SET_ASSOC-1:0] way_valid;         // Valid bits per way
  logic [CVA6Cfg.DCACHE_SET_ASSOC-1:0] way_hit;           // Hit per way
  logic [CVA6Cfg.DCACHE_SET_ASSOC-1:0] repl_way;          // Way to replace
  logic [CVA6Cfg.DCACHE_TAG_WIDTH-1:0] tag_rdata [CVA6Cfg.DCACHE_SET_ASSOC-1:0]; // Tag read data

  // Simple memory arrays for data, user bits and tags
  logic [CVA6Cfg.DCACHE_LINE_WIDTH-1:0]
       data_mem   [CVA6Cfg.DCACHE_NUM_WORDS-1:0][CVA6Cfg.DCACHE_SET_ASSOC-1:0];
  logic [CVA6Cfg.DCACHE_USER_LINE_WIDTH-1:0]
       user_mem   [CVA6Cfg.DCACHE_NUM_WORDS-1:0][CVA6Cfg.DCACHE_SET_ASSOC-1:0];
  logic [CVA6Cfg.DCACHE_TAG_WIDTH-1:0]
       tag_mem    [CVA6Cfg.DCACHE_NUM_WORDS-1:0][CVA6Cfg.DCACHE_SET_ASSOC-1:0];
  logic [CVA6Cfg.DCACHE_SET_ASSOC-1:0]
       valid_mem  [CVA6Cfg.DCACHE_NUM_WORDS-1:0];
  
  // Flush state
  localparam int unsigned DCACHE_CL_IDX_WIDTH = $clog2(CVA6Cfg.DCACHE_NUM_WORDS);
  logic flushing_q, flushing_d;
  logic [DCACHE_CL_IDX_WIDTH-1:0] flush_cnt_q, flush_cnt_d;
  logic [DCACHE_CL_IDX_WIDTH-1:0] flush_limit;
  logic flush_ack_d, flush_ack_q;
  logic flush_done;
  
  // Operation mode specific signals
  logic [CVA6Cfg.DCACHE_INDEX_WIDTH-1:0] set_assoc_index; // Index for set associative mode
  logic [CVA6Cfg.DCACHE_INDEX_WIDTH-1:0] full_assoc_index; // Index for fully associative mode
  logic [CVA6Cfg.DCACHE_TAG_WIDTH-1:0] set_assoc_tag;    // Tag for set associative mode
  logic [CVA6Cfg.DCACHE_TAG_WIDTH-1:0] full_assoc_tag;   // Tag for fully associative mode (includes index bits)

  // Derive tag and index from the first read port.  This simplified
  // implementation assumes all ports access the same set at a time.
  always_comb begin
    set_assoc_index = rd_idx_i[0];
    full_assoc_index = ((rd_tag_i[0] ^ HASH_SEED ^ (rd_tag_i[0] >> $clog2(CVA6Cfg.DCACHE_SET_ASSOC))) % DCACHE_FA_SET_COUNT)
                       + DCACHE_FA_BASE_SET;
    set_assoc_tag = rd_tag_i[0];
    full_assoc_tag = {rd_idx_i[0], rd_tag_i[0]};
  end
  
  // Mode selection muxes
  logic [CVA6Cfg.DCACHE_INDEX_WIDTH-1:0] cache_index;
  logic [CVA6Cfg.DCACHE_TAG_WIDTH-1:0] cache_tag;

  // Read currently addressed set from memory arrays
  always_comb begin
    for (int way = 0; way < CVA6Cfg.DCACHE_SET_ASSOC; way++) begin
      tag_rdata[way] = tag_mem[cache_index][way];
      way_valid[way] = valid_mem[cache_index][way];
    end
  end
  
  // Flattened signals for memory operations
  logic [CVA6Cfg.DCACHE_TAG_WIDTH*CVA6Cfg.DCACHE_SET_ASSOC-1:0] tags_flattened;

  // Round-robin replacement pointer used when all ways are valid.
  logic [$clog2(CVA6Cfg.DCACHE_SET_ASSOC)-1:0] rr_ptr_d, rr_ptr_q;
  // Simple LFSR for pseudo-random replacement if requested.
  logic [$clog2(CVA6Cfg.DCACHE_SET_ASSOC)-1:0] lfsr_d, lfsr_q;
  // Tree-based pseudo-LRU state when REPL_ALGO_PLRU is selected.
  logic [CVA6Cfg.DCACHE_SET_ASSOC-2:0]        plru_tree_d, plru_tree_q;

  // Hashed index for CAM-like lookup in fully associative mode
  logic [$clog2(CVA6Cfg.DCACHE_SET_ASSOC)-1:0] fa_hash_idx;
  
  // Fully associative lookup table - tracks which ways store which addresses in fully associative mode
  typedef struct packed {
    logic valid;
    logic [CVA6Cfg.DCACHE_TAG_WIDTH-1:0] tag;  // Full address tag (includes index bits from set associative mode)
    logic [CVA6Cfg.DCACHE_INDEX_WIDTH-1:0] physical_set; // Where in memory the entry is actually stored
  } fa_lookup_entry_t;
  
  fa_lookup_entry_t fa_lookup_table [CVA6Cfg.DCACHE_SET_ASSOC-1:0];

  // Helper function: convert one-hot way to index
  function automatic logic [$clog2(CVA6Cfg.DCACHE_SET_ASSOC)-1:0] oh_to_idx(input logic [CVA6Cfg.DCACHE_SET_ASSOC-1:0] oh);
    for (int i = 0; i < CVA6Cfg.DCACHE_SET_ASSOC; i++) begin
      if (oh[i]) return i[$clog2(CVA6Cfg.DCACHE_SET_ASSOC)-1:0];
    end
    return '0;
  endfunction

  // Tree-based pseudo-LRU helper functions
  function automatic logic [CVA6Cfg.DCACHE_SET_ASSOC-1:0] plru_pick_oh(input logic [CVA6Cfg.DCACHE_SET_ASSOC-2:0] tree);
    logic [$clog2(CVA6Cfg.DCACHE_SET_ASSOC)-1:0] idx;
    int node = 0;
    for (int level = 0; level < $clog2(CVA6Cfg.DCACHE_SET_ASSOC); level++) begin
      idx[level] = tree[node];
      node = node*2 + 1 + tree[node];
    end
    return 1 << idx;
  endfunction

  function automatic logic [CVA6Cfg.DCACHE_SET_ASSOC-2:0] plru_access(input logic [CVA6Cfg.DCACHE_SET_ASSOC-2:0] tree,
                                                              input logic [$clog2(CVA6Cfg.DCACHE_SET_ASSOC)-1:0] way);
    int node = 0;
    for (int level = $clog2(CVA6Cfg.DCACHE_SET_ASSOC)-1; level >= 0; level--) begin
      logic dir = way[level];
      tree[node] = ~dir;
      node = node*2 + 1 + dir;
    end
    return tree;
  endfunction
  
  // Operation mode muxing
  always_comb begin
    if (use_set_assoc_mode_i) begin
      // Set associative mode - standard operation
      cache_index = set_assoc_index;
      cache_tag = set_assoc_tag;
    end else begin
      // Fully associative mode - use full tag comparison
      cache_index = full_assoc_index;
      cache_tag = full_assoc_tag;
    end
  end
  
  // Hit generation based on mode
  always_comb begin
    way_hit = '0;

    if (use_set_assoc_mode_i) begin
      // Set associative hit generation - compare tags from the selected index
      for (int i = 0; i < CVA6Cfg.DCACHE_SET_ASSOC; i++) begin
        way_hit[i] = way_valid[i] && (tag_rdata[i] == cache_tag);
      end
    end else begin
      // Compute hashed index to speed up lookup.  A seed value is included to
      // randomize the distribution of cache lines across the lookup table.
      fa_hash_idx = (cache_tag ^ HASH_SEED ^ (cache_tag >> $clog2(CVA6Cfg.DCACHE_SET_ASSOC))) & (CVA6Cfg.DCACHE_SET_ASSOC-1);

      if (fa_lookup_table[fa_hash_idx].valid && fa_lookup_table[fa_hash_idx].tag == cache_tag) begin
        way_hit[fa_hash_idx] = 1'b1;
      end else begin
        // Fallback to full search in case of hash collision
        for (int i = 0; i < CVA6Cfg.DCACHE_SET_ASSOC; i++) begin
          way_hit[i] = fa_lookup_table[i].valid && (fa_lookup_table[i].tag == cache_tag);
        end
      end
    end
  end

  // Generate read outputs
  always_comb begin
    rd_ack_o      = rd_req_i;
    rd_vld_bits_o = valid_mem[cache_index];
    rd_hit_oh_o   = way_hit;
    rd_data_o     = '0;
    rd_user_o     = '0;

    for (int way = 0; way < CVA6Cfg.DCACHE_SET_ASSOC; way++) begin
      if (way_hit[way]) begin
        rd_data_o = data_mem[cache_index][way];
        rd_user_o = user_mem[cache_index][way];
      end
    end
  end
  
  // Replacement policy implementation
  // For both modes we first try to find an invalid way. When none is
  // available we either use a round-robin pointer or a pseudo-random
  // victim based on the REPL_ALGO parameter.
  always_comb begin
    repl_way     = '0;
    rr_ptr_d     = rr_ptr_q;
    lfsr_d       = {lfsr_q[$bits(lfsr_q)-2:0],
                    lfsr_q[$bits(lfsr_q)-1] ^ lfsr_q[$bits(lfsr_q)-2]};
    plru_tree_d  = plru_tree_q;

    if (use_set_assoc_mode_i) begin
      // Search for invalid way first
      for (int i = 0; i < CVA6Cfg.DCACHE_SET_ASSOC; i++) begin
        if (!way_valid[i]) begin
          repl_way[i] = 1'b1;
          rr_ptr_d   = i + 1;
          break;
        end
      end

      if (repl_way == '0) begin
        // All ways valid - choose victim according to algorithm
        unique case (REPL_ALGO)
          wt_hybrid_cache_pkg::REPL_ALGO_RANDOM: repl_way[lfsr_q & (CVA6Cfg.DCACHE_SET_ASSOC-1)] = 1'b1;
          wt_hybrid_cache_pkg::REPL_ALGO_PLRU:   repl_way = plru_pick_oh(plru_tree_q);
          default:                               repl_way[rr_ptr_q] = 1'b1;
        endcase
        rr_ptr_d    = rr_ptr_q + 1;
      end
    end else begin
      // Fully associative mode
      for (int i = 0; i < CVA6Cfg.DCACHE_SET_ASSOC; i++) begin
        if (!fa_lookup_table[i].valid) begin
          repl_way[i] = 1'b1;
          rr_ptr_d   = i + 1;
          break;
        end
      end

      if (repl_way == '0) begin
        unique case (REPL_ALGO)
          wt_hybrid_cache_pkg::REPL_ALGO_RANDOM: repl_way[lfsr_q & (CVA6Cfg.DCACHE_SET_ASSOC-1)] = 1'b1;
          wt_hybrid_cache_pkg::REPL_ALGO_PLRU:   repl_way = plru_pick_oh(plru_tree_q);
          default:                               repl_way[rr_ptr_q] = 1'b1;
        endcase
        rr_ptr_d    = rr_ptr_q + 1;
      end
    end

    if (rr_ptr_d >= CVA6Cfg.DCACHE_SET_ASSOC)
      rr_ptr_d = '0;

    // Update PLRU tree on hit or chosen replacement
    if (REPL_ALGO == wt_hybrid_cache_pkg::REPL_ALGO_PLRU) begin
      if (|way_hit)
        plru_tree_d = plru_access(plru_tree_q, oh_to_idx(way_hit));
      else if (|repl_way)
        plru_tree_d = plru_access(plru_tree_q, oh_to_idx(repl_way));
    end
  end

  // Update replacement pointers
  always_ff @(posedge clk_i or negedge rst_ni) begin
    if (!rst_ni) begin
      rr_ptr_q <= '0;
      lfsr_q   <= '1;
      plru_tree_q <= '0;
      flushing_q   <= 1'b0;
      flush_cnt_q  <= '0;
      flush_ack_q  <= 1'b0;
      // clear memory contents
      for (int set = 0; set < CVA6Cfg.DCACHE_NUM_WORDS; set++) begin
        valid_mem[set] <= '0;
        for (int way = 0; way < CVA6Cfg.DCACHE_SET_ASSOC; way++) begin
          data_mem[set][way] <= '0;
          user_mem[set][way] <= '0;
          tag_mem[set][way] <= '0;
          fa_lookup_table[way].valid <= 1'b0;
        end
      end
    end else begin
      rr_ptr_q <= rr_ptr_d;
      lfsr_q   <= lfsr_d;
      plru_tree_q <= plru_tree_d;
      flushing_q  <= flushing_d;
      flush_cnt_q <= flush_cnt_d;
      flush_ack_q <= flush_ack_d;

      // flush operation clears valid bits
      if (flushing_q) begin
        valid_mem[flush_cnt_q] <= '0;
        for (int way = 0; way < CVA6Cfg.DCACHE_SET_ASSOC; way++) begin
          data_mem[flush_cnt_q][way] <= '0;
          user_mem[flush_cnt_q][way] <= '0;
          tag_mem[flush_cnt_q][way] <= '0;
        end
      end else begin
        // cacheline writes
        if (wr_cl_vld_i) begin
          logic [CVA6Cfg.DCACHE_INDEX_WIDTH-1:0] wr_index;
          logic [CVA6Cfg.DCACHE_TAG_WIDTH-1:0]   wr_tag;
          wr_index = use_set_assoc_mode_i ? wr_cl_idx_i :
                      ((wr_cl_tag_i ^ HASH_SEED ^ (wr_cl_tag_i >> $clog2(CVA6Cfg.DCACHE_SET_ASSOC))) % DCACHE_FA_SET_COUNT)
                      + DCACHE_FA_BASE_SET;
          wr_tag   = use_set_assoc_mode_i ? wr_cl_tag_i : {wr_cl_idx_i, wr_cl_tag_i};
          for (int way = 0; way < CVA6Cfg.DCACHE_SET_ASSOC; way++) begin
            if (wr_cl_we_i[way]) begin
              data_mem[wr_index][way] <= wr_cl_data_i;
              user_mem[wr_index][way] <= wr_cl_user_i;
              tag_mem[wr_index][way]  <= wr_tag;
              valid_mem[wr_index][way] <= wr_vld_bits_i[way];
              if (!use_set_assoc_mode_i) begin
                fa_lookup_table[way].valid <= wr_vld_bits_i[way];
                fa_lookup_table[way].tag   <= wr_tag;
                fa_lookup_table[way].physical_set <= wr_index;
              end
            end
          end
        end

        // single word writes
        if (|wr_req_i) begin
          logic [CVA6Cfg.DCACHE_INDEX_WIDTH-1:0] widx;
          widx = use_set_assoc_mode_i ? wr_idx_i :
                  ((wr_idx_i ^ HASH_SEED ^ (wr_idx_i >> $clog2(CVA6Cfg.DCACHE_SET_ASSOC))) % DCACHE_FA_SET_COUNT)
                  + DCACHE_FA_BASE_SET;
          for (int way = 0; way < CVA6Cfg.DCACHE_SET_ASSOC; way++) begin
            if (wr_req_i[way]) begin
              data_mem[widx][way][CVA6Cfg.XLEN-1:0] <= wr_data_i;
              user_mem[widx][way][CVA6Cfg.DCACHE_USER_WIDTH-1:0] <= wr_user_i;
              valid_mem[widx][way] <= 1'b1;
            end
          end
        end
      end
    end
  end

  assign wr_ack_o = |wr_req_i;

  ///////////////////////////////
  // Flush control
  ///////////////////////////////
<<<<<<< HEAD
  always_comb begin
    // Default flush limit is the full number of cache sets
    flush_limit = CVA6Cfg.DCACHE_NUM_WORDS[DCACHE_CL_IDX_WIDTH-1:0];

    // When retaining data across mode switches, only iterate over the
    // fully associative subset of entries.
    if (HYBRID_MODE && (REPL_POLICY == wt_hybrid_cache_pkg::REPL_POLICY_RETAIN) &&
        !use_set_assoc_mode_i) begin
      flush_limit = CVA6Cfg.DCACHE_SET_ASSOC[DCACHE_CL_IDX_WIDTH-1:0];
    end
  end

  assign flush_done = (flush_cnt_q == flush_limit - 1) && flushing_q;
=======
  logic [CVA6Cfg.DCACHE_INDEX_WIDTH-1:0] flush_end;
  always_comb begin
    if (use_set_assoc_mode_i) begin
      flush_end = CVA6Cfg.DCACHE_NUM_WORDS - 1;
    end else begin
      flush_end = DCACHE_FA_BASE_SET + DCACHE_FA_SET_COUNT - 1;
    end
  end
  assign flush_done = (flush_cnt_q == flush_end) && flushing_q;
>>>>>>> e3040a00

  always_comb begin
    // default assignments
    flushing_d  = flushing_q;
    flush_cnt_d = flush_cnt_q;
    flush_ack_d = 1'b0;

    // default SRAM signals
    sram_en_o   = 1'b1;
    sram_we_o   = '0;
    sram_idx_o  = cache_index;
    sram_tag_o  = cache_tag;
    sram_data_o = sram_data_i; // forward input data by default

    // start flush when requested and not already flushing
    if (flush_i && !flushing_q) begin
      flushing_d  = 1'b1;
      flush_cnt_d = use_set_assoc_mode_i ? '0 : DCACHE_FA_BASE_SET;
    end

    // handle ongoing flush
    if (flushing_q) begin
      sram_idx_o  = flush_cnt_q;
      sram_we_o   = SET_MASK;
      sram_tag_o  = '0;
      sram_data_o = '0;
      flush_cnt_d = flush_cnt_q + 1'b1;

      if (flush_done) begin
        flushing_d  = 1'b0;
        flush_cnt_d = '0;
        flush_ack_d = 1'b1;
      end
    end
  end

  // output registered acknowledge
  assign flush_ack_o = flush_ack_q;
  
  // Implementation of mode transition handling
  // If policy is REPL_POLICY_FLUSH, the entire cache is flushed on mode change
  // If policy is REPL_POLICY_RETAIN, entries are kept but reorganized based on new mode
  
  // No additional assignments required here as the SRAM interface is driven
  // in the flush control logic above.

endmodule<|MERGE_RESOLUTION|>--- conflicted
+++ resolved
@@ -407,7 +407,7 @@
   ///////////////////////////////
   // Flush control
   ///////////////////////////////
-<<<<<<< HEAD
+
   always_comb begin
     // Default flush limit is the full number of cache sets
     flush_limit = CVA6Cfg.DCACHE_NUM_WORDS[DCACHE_CL_IDX_WIDTH-1:0];
@@ -421,17 +421,7 @@
   end
 
   assign flush_done = (flush_cnt_q == flush_limit - 1) && flushing_q;
-=======
-  logic [CVA6Cfg.DCACHE_INDEX_WIDTH-1:0] flush_end;
-  always_comb begin
-    if (use_set_assoc_mode_i) begin
-      flush_end = CVA6Cfg.DCACHE_NUM_WORDS - 1;
-    end else begin
-      flush_end = DCACHE_FA_BASE_SET + DCACHE_FA_SET_COUNT - 1;
-    end
-  end
-  assign flush_done = (flush_cnt_q == flush_end) && flushing_q;
->>>>>>> e3040a00
+
 
   always_comb begin
     // default assignments
