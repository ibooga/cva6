# Author: Florian Zaruba, ETH Zurich
# Date: 03/19/2017
# Description: Makefile for linting and testing Ariane.

# questa library
library        ?= work
# verilator lib
ver-library    ?= work-ver
# library for DPI
dpi-library    ?= work-dpi
# Top level module to compile
top_level      ?= ariane_tb
# Maximum amount of cycles for a successful simulation run
max_cycles     ?= 10000000
# Test case to run
test_case      ?= core_test
# QuestaSim Version
questa_version ?= ${QUESTASIM_VERSION}
# verilator version
verilator      ?= verilator
# traget option
target-options ?=
# additional definess
defines        ?=
# test name for torture runs (binary name)
test-location  ?= output/test
# set to either nothing or -log
torture-logs := -log

# Sources
# Package files -> compile first
ariane_pkg := include/riscv_pkg.sv                   \
              src/debug/dm_pkg.sv                    \
              include/ariane_pkg.sv                  \
              include/std_cache_pkg.sv               \
              src/axi/src/axi_pkg.sv                 \
              include/axi_intf.sv                    \
              tb/ariane_soc_pkg.sv                   \
              src/register_interface/src/reg_intf.sv

# utility modules
util := $(wildcard src/util/*.svh)         \
        src/util/instruction_tracer_pkg.sv \
        src/util/instruction_tracer_if.sv  \
        src/util/cluster_clock_gating.sv   \
        src/util/sram.sv

# Test packages
test_pkg := $(wildcard tb/test/*/*sequence_pkg.sv*) \
            $(wildcard tb/test/*/*_pkg.sv*)
# DPI
dpi := $(patsubst tb/dpi/%.cc,${dpi-library}/%.o,$(wildcard tb/dpi/*.cc))
dpi_hdr := $(wildcard tb/dpi/*.h)
# this list contains the standalone components
src :=  $(filter-out src/ariane_regfile.sv, $(wildcard src/*.sv))      \
        $(wildcard src/frontend/*.sv)                                  \
        $(wildcard src/cache_subsystem/*.sv)                           \
        $(wildcard bootrom/*.sv)                                       \
        $(wildcard src/clint/*.sv)                                     \
        $(wildcard src/plic/*.sv)                                      \
        $(wildcard src/register_interface/*.sv)                        \
        $(wildcard src/axi_node/src/*.sv)                              \
        $(wildcard src/axi_mem_if/src/*.sv)                            \
        $(filter-out src/debug/dm_pkg.sv, $(wildcard src/debug/*.sv))  \
        $(wildcard src/debug/debug_rom/*.sv)                           \
        src/axi/src/axi_multicut.sv                                    \
        src/axi/src/axi_cut.sv                                         \
        src/axi/src/axi_join.sv                                        \
        src/fpga-support/rtl/SyncSpRamBeNx64.sv                        \
        src/common_cells/src/sync.sv                                   \
        src/common_cells/src/cdc_2phase.sv                             \
        src/common_cells/src/spill_register.sv                         \
        src/common_cells/src/sync_wedge.sv                             \
        src/common_cells/src/fifo_v2.sv                                \
        src/common_cells/src/fifo_v1.sv                                \
        src/common_cells/src/lzc.sv                                    \
        src/common_cells/src/rrarbiter.sv                              \
        src/common_cells/src/lfsr_8bit.sv                              \
        tb/ariane_testharness.sv                                       \
        tb/common/SimDTM.sv                                            \
        tb/common/SimJTAG.sv



# root path
root-dir := $(shell pwd)
# look for testbenches
tbs := tb/ariane_tb.sv tb/ariane_testharness.sv
# RISCV asm tests and benchmark setup (used for CI)
# there is a definesd test-list with selected CI tests
riscv-test-dir        := tmp/riscv-tests/build/isa/
riscv-benchmarks-dir  := tmp/riscv-tests/build/benchmarks/
riscv-asm-tests-list  := ci/riscv-asm-tests.list
riscv-benchmarks-list := ci/riscv-benchmarks.list
riscv-asm-tests       := $(shell xargs printf '\n%s' < $(riscv-asm-tests-list)  | cut -b 1-)
riscv-benchmarks      := $(shell xargs printf '\n%s' < $(riscv-benchmarks-list) | cut -b 1-)
# preset which runs a single test
riscv-test ?= rv64ui-p-add

# Search here for include files (e.g.: non-standalone components)
incdir :=
# Compile and sim flags
compile_flag += +cover=bcfst+/dut -incr -64 -nologo -quiet -suppress 13262 -permissive +define+$(defines)
uvm-flags    += +UVM_NO_RELNOTES
# Iterate over all include directories and write them with +incdir+ prefixed
# +incdir+ works for Verilator and QuestaSim
list_incdir := $(foreach dir, ${incdir}, +incdir+$(dir))

# RISCV torture setup
riscv-torture-dir    := tmp/riscv-torture
riscv-torture-bin    := java -Xmx1G -Xss8M -XX:MaxPermSize=128M -jar sbt-launch.jar

# Build the TB and module using QuestaSim
build: $(library) $(library)/.build-srcs $(library)/.build-tb $(dpi-library)/ariane_dpi.so
	# Optimize top level
	vopt$(questa_version) $(compile_flag) -work $(library)  $(top_level) -o $(top_level)_optimized +acc -check_synthesis

# src files
$(library)/.build-srcs: $(ariane_pkg) $(util) $(src) $(library)
	vlog$(questa_version) $(compile_flag) -work $(library) $(filter %.sv,$(ariane_pkg)) $(list_incdir) -suppress 2583
	vlog$(questa_version) $(compile_flag) -work $(library) $(filter %.sv,$(util)) $(list_incdir) -suppress 2583
	# Suppress message that always_latch may not be checked thoroughly by QuestaSim.
	vlog$(questa_version) $(compile_flag) -work $(library) -pedanticerrors $(src) $(list_incdir) -suppress 2583
	touch $(library)/.build-srcs

# build TBs
$(library)/.build-tb: $(dpi) $(tbs)
	# Compile top level
	vlog$(questa_version) -sv $(tbs) -work $(library)
	touch $(library)/.build-tb

$(library):
	vlib${questa_version} ${library}

# compile DPIs
$(dpi-library)/%.o: tb/dpi/%.cc $(dpi_hdr)
	mkdir -p $(dpi-library)
	$(CXX) -shared -fPIC -std=c++0x -Bsymbolic -I$(QUESTASIM_HOME)/include -o $@ $<

$(dpi-library)/ariane_dpi.so: $(dpi)
	mkdir -p $(dpi-library)
	# Compile C-code and generate .so file
	$(CXX) -shared -m64 -o $(dpi-library)/ariane_dpi.so $? -lfesvr


sim: build
<<<<<<< HEAD
	vsim${questa_version} +permissive -64 -lib ${library} +max-cycles=$(max_cycles) +UVM_TESTNAME=${test_case}        \
	+BASEDIR=$(riscv-test-dir) $(uvm-flags) "+UVM_VERBOSITY=LOW" -coverage -classdebug  +jtag_rbb_enable=1            \
	$(QUESTASIM_FLAGS)                                                                                                \
	-gblso $(RISCV)/lib/libfesvr.so -sv_lib $(dpi-library)/ariane_dpi -do "log -r /*; run -all; exit"  \
=======
	vsim${questa_version} +permissive -64 -lib ${library} +max-cycles=$(max_cycles) +UVM_TESTNAME=${test_case}    \
	+BASEDIR=$(riscv-test-dir) $(uvm-flags) "+UVM_VERBOSITY=LOW" -coverage -classdebug  +jtag_rbb_enable=0        \
	$(QUESTASIM_FLAGS)                                                                                            \
	-gblso $(RISCV)/lib/libfesvr.so -sv_lib $(dpi-library)/ariane_dpi -do " log -r /*; run -all; exit"            \
>>>>>>> 7b8e5c2a
    ${top_level}_optimized +permissive-off ++$(riscv-test-dir)/$(riscv-test) ++$(target-options)

simc: build
	vsim${questa_version} +permissive -64 -c -lib ${library} +max-cycles=$(max_cycles) +UVM_TESTNAME=${test_case} \
	+BASEDIR=$(riscv-test-dir) $(uvm-flags) "+UVM_VERBOSITY=LOW" -coverage -classdebug +jtag_rbb_enable=0         \
	$(QUESTASIM_FLAGS)                                                                                            \
	-gblso $(RISCV)/lib/libfesvr.so -sv_lib $(dpi-library)/ariane_dpi -do "run -all; exit"                       \
    ${top_level}_optimized +permissive-off ++$(riscv-test-dir)/$(riscv-test) ++$(target-options)

$(riscv-asm-tests): build
	vsim${questa_version} +permissive -64 -c -lib ${library} +max-cycles=$(max_cycles) +UVM_TESTNAME=${test_case} \
	+BASEDIR=$(riscv-test-dir) $(uvm-flags) "+UVM_VERBOSITY=LOW" -coverage -classdebug +jtag_rbb_enable=0         \
	$(QUESTASIM_FLAGS)                                                                                            \
	-gblso $(RISCV)/lib/libfesvr.so -sv_lib $(dpi-library)/ariane_dpi                                             \
	-do "coverage save -onexit tmp/$@.ucdb; run -a; quit -code [coverage attribute -name TESTSTATUS -concise]"    \
	${top_level}_optimized +permissive-off ++$(riscv-test-dir)/$@ ++$(target-options) | tee tmp/riscv-asm-tests-$@.log

$(riscv-benchmarks): build
	vsim${questa_version} +permissive -64 -c -lib ${library} +max-cycles=$(max_cycles) +UVM_TESTNAME=${test_case} \
	+BASEDIR=$(riscv-benchmarks-dir) $(uvm-flags) "+UVM_VERBOSITY=LOW" -coverage -classdebug +jtag_rbb_enable=0   \
	$(QUESTASIM_FLAGS)                                                                                            \
	-gblso $(RISCV)/lib/libfesvr.so -sv_lib $(dpi-library)/ariane_dpi                                             \
	-do "coverage save -onexit tmp/$@.ucdb; run -a; quit -code [coverage attribute -name TESTSTATUS -concise]"    \
	${top_level}_optimized +permissive-off ++$(riscv-benchmarks-dir)/$@ ++$(target-options) | tee tmp/riscv-benchmarks-$@.log

# can use -jX to run ci tests in parallel using X processes
run-asm-tests: $(riscv-asm-tests)
	make check-asm-tests

check-asm-tests:
	ci/check-tests.sh tmp/riscv-asm-tests- $(shell wc -l $(riscv-asm-tests-list) | awk -F " " '{ print $1 }')

# can use -jX to run ci tests in parallel using X processes
run-benchmarks: $(riscv-benchmarks)
	make check-benchmarks

check-benchmarks:
	ci/check-tests.sh tmp/riscv-benchmarks- $(shell wc -l $(riscv-benchmarks-list) | awk -F " " '{ print $1 }')

# verilator-specific
verilate_command := $(verilator)                                                           \
                    $(ariane_pkg)                                                          \
                    $(filter-out tb/ariane_bt.sv,$(src))                                   \
                    +define+$(defines)                                                     \
                    src/util/sram.sv                                                       \
                    +incdir+src/axi_node                                                   \
                    --unroll-count 256                                                     \
                    -Werror-PINMISSING                                                     \
                    -Werror-IMPLICIT                                                       \
                    -Wno-fatal                                                             \
                    -Wno-PINCONNECTEMPTY                                                   \
                    -Wno-ASSIGNDLY                                                         \
                    -Wno-DECLFILENAME                                                      \
                    -Wno-UNOPTFLAT                                                         \
                    -Wno-UNUSED                                                            \
                    -Wno-style                                                             \
                    -Wno-lint                                                              \
                    $(if $(DEBUG),--trace-structs --trace,)                                \
                    -LDFLAGS "-lfesvr" -CFLAGS "-std=c++11 -I../tb/dpi" -Wall --cc  --vpi  \
                    $(list_incdir) --top-module ariane_testharness                         \
                    --Mdir $(ver-library) -O3                                              \
                    --exe tb/ariane_tb.cpp tb/dpi/SimDTM.cc tb/dpi/SimJTAG.cc tb/dpi/remote_bitbang.cc

# User Verilator, at some point in the future this will be auto-generated
verilate:
	$(verilate_command)
	cd $(ver-library) && make -j${NUM_JOBS} -f Variane_testharness.mk

$(addsuffix -verilator,$(riscv-asm-tests)): verilate
	$(ver-library)/Variane_testharness $(riscv-test-dir)/$(subst -verilator,,$@)

run-asm-tests-verilator: $(addsuffix -verilator, $(riscv-asm-tests))

# split into two halfs for travis jobs (otherwise they will time out)
run-asm-tests1-verilator: $(addsuffix -verilator, $(filter rv64ui-v-% ,$(riscv-asm-tests)))

run-asm-tests2-verilator: $(addsuffix -verilator, $(filter-out rv64ui-v-% ,$(riscv-asm-tests)))


$(addsuffix -verilator,$(riscv-benchmarks)): verilate
	$(ver-library)/Variane_testharness $(riscv-benchmarks-dir)/$(subst -verilator,,$@)

run-benchmarks-verilator: $(addsuffix -verilator,$(riscv-benchmarks))

# torture-specific
torture-gen:
	cd $(riscv-torture-dir) && $(riscv-torture-bin) 'generator/run'

torture-itest:
	cd $(riscv-torture-dir) && $(riscv-torture-bin) 'testrun/run -a output/test.S'

torture-rtest: build
	cd $(riscv-torture-dir) && printf "#!/bin/sh\ncd $(root-dir) && make run-torture$(torture-logs) defines=$(defines) test-location=$(test-location)" > call.sh && chmod +x call.sh
	cd $(riscv-torture-dir) && $(riscv-torture-bin) 'testrun/run -r ./call.sh -a $(test-location).S' | tee $(test-location).log
	make check-torture test-location=$(test-location)

torture-dummy: build
	cd $(riscv-torture-dir) && printf "#!/bin/sh\ncd $(root-dir) && make run-torture defines=$(defines) test-location=\$${@: -1}" > call.sh

torture-rnight: build
	cd $(riscv-torture-dir) && printf "#!/bin/sh\ncd $(root-dir) && make run-torture$(torture-logs) defines=$(defines) test-location=\$${@: -1}" > call.sh && chmod +x call.sh
	cd $(riscv-torture-dir) && $(riscv-torture-bin) 'overnight/run -r ./call.sh -g none' | tee output/overnight.log
	make check-torture

torture-rtest-verilator: verilate
	cd $(riscv-torture-dir) && printf "#!/bin/sh\ncd $(root-dir) && make run-torture-verilator defines=$(defines)" > call.sh && chmod +x call.sh
	cd $(riscv-torture-dir) && $(riscv-torture-bin) 'testrun/run -r ./call.sh -a output/test.S' | tee output/test.log
	make check-torture

run-torture: build
	vsim${questa_version} +permissive -64 -c -lib ${library} +max-cycles=$(max_cycles)+UVM_TESTNAME=${test_case}  \
	+BASEDIR=$(riscv-torture-dir) $(uvm-flags) "+UVM_VERBOSITY=LOW" -coverage -classdebug +jtag_rbb_enable=0      \
	$(QUESTASIM_FLAGS)                                                                                            \
	-gblso $(RISCV)/lib/libfesvr.so -sv_lib $(dpi-library)/ariane_dpi                                             \
	-do "coverage save -onexit tmp/$@.ucdb; run -a; quit -code [coverage attribute -name TESTSTATUS -concise]"    \
	${top_level}_optimized +permissive-off                                                                        \
	+signature=$(riscv-torture-dir)/$(test-location).rtlsim.sig ++$(riscv-torture-dir)/$(test-location) ++$(target-options)

run-torture-log: build
	vsim${questa_version} +permissive -64 -c -lib ${library} +max-cycles=$(max_cycles)+UVM_TESTNAME=${test_case}  \
	+BASEDIR=$(riscv-torture-dir) $(uvm-flags) "+UVM_VERBOSITY=LOW" -coverage -classdebug +jtag_rbb_enable=0      \
	$(QUESTASIM_FLAGS)                                                                                            \
	-gblso $(RISCV)/lib/libfesvr.so -sv_lib $(dpi-library)/ariane_dpi                                             \
	-do " set StdArithNoWarnings 1; set NumericStdNoWarnings 1; coverage save -onexit tmp/$@.ucdb; log -r /*; run -a; quit -code [coverage attribute -name TESTSTATUS -concise]"    \
	${top_level}_optimized +permissive-off                                                                        \
	+signature=$(riscv-torture-dir)/$(test-location).rtlsim.sig ++$(riscv-torture-dir)/$(test-location) ++$(target-options)
	cp vsim.wlf $(riscv-torture-dir)/$(test-location).wlf
	cp trace_core_00_0.log $(riscv-torture-dir)/$(test-location).trace
	cp transcript $(riscv-torture-dir)/$(test-location).transcript

run-torture-verilator: verilate
	$(ver-library)/Variane_testharness +max-cycles=$(max_cycles) +signature=$(riscv-torture-dir)/output/test.rtlsim.sig $(riscv-torture-dir)/output/test

check-torture:
	grep 'All signatures match for $(test-location)' $(riscv-torture-dir)/$(test-location).log
	diff -s $(riscv-torture-dir)/$(test-location).spike.sig $(riscv-torture-dir)/$(test-location).rtlsim.sig

clean:
	rm -rf $(riscv-torture-dir)/output/test*
	rm -rf $(library)/ $(dpi-library)/ $(ver-library)/
	rm -f tmp/*.ucdb tmp/*.log *.wlf *vstf wlft* *.ucdb

.PHONY:
	build sim simc verilate clean                                             \
	$(riscv-asm-tests) $(addsuffix _verilator,$(riscv-asm-tests))             \
	$(riscv-benchmarks) $(addsuffix _verilator,$(riscv-benchmarks))           \
	check-benchmarks check-asm-tests                                          \
	torture-gen torture-itest torture-rtest                                   \
	run-torture run-torture-verilator check-torture check-torture-verilator
<|MERGE_RESOLUTION|>--- conflicted
+++ resolved
@@ -144,17 +144,10 @@
 
 
 sim: build
-<<<<<<< HEAD
-	vsim${questa_version} +permissive -64 -lib ${library} +max-cycles=$(max_cycles) +UVM_TESTNAME=${test_case}        \
-	+BASEDIR=$(riscv-test-dir) $(uvm-flags) "+UVM_VERBOSITY=LOW" -coverage -classdebug  +jtag_rbb_enable=1            \
-	$(QUESTASIM_FLAGS)                                                                                                \
-	-gblso $(RISCV)/lib/libfesvr.so -sv_lib $(dpi-library)/ariane_dpi -do "log -r /*; run -all; exit"  \
-=======
 	vsim${questa_version} +permissive -64 -lib ${library} +max-cycles=$(max_cycles) +UVM_TESTNAME=${test_case}    \
 	+BASEDIR=$(riscv-test-dir) $(uvm-flags) "+UVM_VERBOSITY=LOW" -coverage -classdebug  +jtag_rbb_enable=0        \
 	$(QUESTASIM_FLAGS)                                                                                            \
 	-gblso $(RISCV)/lib/libfesvr.so -sv_lib $(dpi-library)/ariane_dpi -do " log -r /*; run -all; exit"            \
->>>>>>> 7b8e5c2a
     ${top_level}_optimized +permissive-off ++$(riscv-test-dir)/$(riscv-test) ++$(target-options)
 
 simc: build
