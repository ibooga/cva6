--- conflicted
+++ resolved
@@ -379,7 +379,6 @@
     +directed_instr_6=riscv_jal_instr,4
 	cp $(XRUN_RISCVDV_RESULTS)/corev_rand_instr_test/*.S $(CORE_TEST_DIR)/custom
 
-<<<<<<< HEAD
 gen_corev_rand_debug_test:
 	mkdir -p $(XRUN_RISCVDV_RESULTS)/corev_rand_debug_test
 	cd $(XRUN_RISCVDV_RESULTS)/corev_rand_debug_test && \
@@ -402,10 +401,6 @@
 		+gen_debug_section=1
 	cp $(XRUN_RISCVDV_RESULTS)/corev_rand_debug_test/*.S $(CORE_TEST_DIR)/custom
 
-gen_corev_rand_interrupt_test:
-	mkdir -p $(XRUN_RISCVDV_RESULTS)/corev_rand_interrupt_test	
-	cd $(XRUN_RISCVDV_RESULTS)/corev_rand_interrupt_test && \
-=======
 corev-dv: clean_riscv-dv \
           clone_riscv-dv \
 		  comp_corev-dv
@@ -419,7 +414,6 @@
 		rm -f ${XRUN_RISCVDV_RESULTS}/${TEST}/${TEST}_$$idx.S; \
 	done
 	cd  $(XRUN_RISCVDV_RESULTS)/$(TEST) && \
->>>>>>> 444f3021
 	$(XRUN) -R $(XRUN_RUN_FLAGS) \
 		-xceligen rand_struct \
 		-l $(TEST)_$(GEN_START_INDEX)_$(GEN_NUM_TESTS).log \
