--- conflicted
+++ resolved
@@ -41,13 +41,10 @@
    // Agents
    uvma_clknrst_agent_c   clknrst_agent;
    uvma_interrupt_agent_c interrupt_agent;
-   //uvma_debug_agent_c  debug_agent;
-   
-<<<<<<< HEAD
-   
-   
-=======
->>>>>>> 63bc8859
+   //uvma_debug_agent_c  debug_agen
+   
+   
+
    `uvm_component_utils_begin(uvme_cv32_env_c)
       `uvm_field_object(cfg  , UVM_DEFAULT)
       `uvm_field_object(cntxt, UVM_DEFAULT)
