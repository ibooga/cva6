--- conflicted
+++ resolved
@@ -1,16 +1,11 @@
 {
-<<<<<<< HEAD
     "variables": {
 	"RISCV": "/mux-flow/tools/riscv",
 	"LM_LICENSE_FILE": "2700@license-1"
     },
-    "builds": {
-      "list": [{
-=======
   "builds": {
     "list": [
       {
->>>>>>> 38b2a008
         "name":     "uvmt_cv32",
         "image":    "cv32-simulation-tools:20200316.10.0",
         "cmd":      "cd cv32/sim/uvmt_cv32; make comp SIMULATOR=dsim USE_ISS=YES DSIM_WORK=/mux-flow/build/repo/dsim_work",
