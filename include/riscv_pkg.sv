/* Copyright 2018 ETH Zurich and University of Bologna.
 * Copyright and related rights are licensed under the Solderpad Hardware
 * License, Version 0.51 (the “License”); you may not use this file except in
 * compliance with the License.  You may obtain a copy of the License at
 * http://solderpad.org/licenses/SHL-0.51. Unless required by applicable law
 * or agreed to in writing, software, hardware and materials distributed under
 * this License is distributed on an “AS IS” BASIS, WITHOUT WARRANTIES OR
 * CONDITIONS OF ANY KIND, either express or implied. See the License for the
 * specific language governing permissions and limitations under the License.
 *
 * File:   riscv_pkg.sv
 * Author: Florian Zaruba <zarubaf@iis.ee.ethz.ch>
 * Date:   30.6.2017
 *
 * Description: Common RISC-V definitions.
 */
package riscv;

    // --------------------
    // Privilege Spec
    // --------------------
    typedef enum logic[1:0] {
      PRIV_LVL_M = 2'b11,
      PRIV_LVL_S = 2'b01,
      PRIV_LVL_U = 2'b00
    } priv_lvl_t;

    // type which holds xlen
    typedef enum logic [1:0] {
        XLEN_32  = 2'b01,
        XLEN_64  = 2'b10,
        XLEN_128 = 2'b11
    } xlen_t;

    typedef enum logic [1:0] {
        Off     = 2'b00,
        Initial = 2'b01,
        Clean   = 2'b10,
        Dirty   = 2'b11
    } xs_t;

    typedef struct packed {
        logic         sd;     // signal dirty - read-only - hardwired zero
        logic [62:36] wpri4;  // writes preserved reads ignored
        xlen_t        sxl;    // variable supervisor mode xlen - hardwired to zero
        xlen_t        uxl;    // variable user mode xlen - hardwired to zero
        logic [8:0]   wpri3;  // writes preserved reads ignored
        logic         tsr;    // trap sret
        logic         tw;     // time wait
        logic         tvm;    // trap virtual memory
        logic         mxr;    // make executable readable
        logic         sum;    // permit supervisor user memory access
        logic         mprv;   // modify privilege - privilege level for ld/st
        xs_t          xs;     // extension register - hardwired to zero
        xs_t          fs;     // floating point extension register
        priv_lvl_t    mpp;    // holds the previous privilege mode up to machine
        logic [1:0]   wpri2;  // writes preserved reads ignored
        logic         spp;    // holds the previous privilege mode up to supervisor
        logic         mpie;   // machine interrupts enable bit active prior to trap
        logic         wpri1;  // writes preserved reads ignored
        logic         spie;   // supervisor interrupts enable bit active prior to trap
        logic         upie;   // user interrupts enable bit active prior to trap - hardwired to zero
        logic         mie;    // machine interrupts enable
        logic         wpri0;  // writes preserved reads ignored
        logic         sie;    // supervisor interrupts enable
        logic         uie;    // user interrupts enable - hardwired to zero
    } status_rv64_t;

    typedef struct packed {
        logic         sd;     // signal dirty - read-only - hardwired zero
        logic [7:0]   wpri3;  // writes preserved reads ignored
        logic         tsr;    // trap sret
        logic         tw;     // time wait
        logic         tvm;    // trap virtual memory
        logic         mxr;    // make executable readable
        logic         sum;    // permit supervisor user memory access
        logic         mprv;   // modify privilege - privilege level for ld/st
        logic [1:0]   xs;     // extension register - hardwired to zero
        logic [1:0]   fs;     // extension register - hardwired to zero
        priv_lvl_t    mpp;    // holds the previous privilege mode up to machine
        logic [1:0]   wpri2;  // writes preserved reads ignored
        logic         spp;    // holds the previous privilege mode up to supervisor
        logic         mpie;   // machine interrupts enable bit active prior to trap
        logic         wpri1;  // writes preserved reads ignored
        logic         spie;   // supervisor interrupts enable bit active prior to trap
        logic         upie;   // user interrupts enable bit active prior to trap - hardwired to zero
        logic         mie;    // machine interrupts enable
        logic         wpri0;  // writes preserved reads ignored
        logic         sie;    // supervisor interrupts enable
        logic         uie;    // user interrupts enable - hardwired to zero
    } status_rv32_t;

    typedef struct packed {
        logic [3:0]  mode;
        logic [15:0] asid;
        logic [43:0] ppn;
    } satp_t;

    // --------------------
    // Instruction Types
    // --------------------
    typedef struct packed {
        logic [31:25] funct7;
        logic [24:20] rs2;
        logic [19:15] rs1;
        logic [14:12] funct3;
        logic [11:7]  rd;
        logic [6:0]   opcode;
    } rtype_t;

    typedef struct packed {
        logic [31:27] rs3;
        logic [26:25] funct2;
        logic [24:20] rs2;
        logic [19:15] rs1;
        logic [14:12] funct3;
        logic [11:7]  rd;
        logic [6:0]   opcode;
    } r4type_t;

    typedef struct packed {
        logic [31:27] funct5;
        logic [26:25] fmt;
        logic [24:20] rs2;
        logic [19:15] rs1;
        logic [14:12] rm;
        logic [11:7]  rd;
        logic [6:0]   opcode;
    } rftype_t; // floating-point

    typedef struct packed {
        logic [31:30] funct2;
        logic [29:25] vecfltop;
        logic [24:20] rs2;
        logic [19:15] rs1;
        logic [14:14] repl;
        logic [13:12] vfmt;
        logic [11:7]  rd;
        logic [6:0]   opcode;
    } rvftype_t; // vectorial floating-point

    typedef struct packed {
        logic [31:20] imm;
        logic [19:15] rs1;
        logic [14:12] funct3;
        logic [11:7]  rd;
        logic [6:0]   opcode;
    } itype_t;

    typedef struct packed {
        logic [31:25] imm;
        logic [24:20] rs2;
        logic [19:15] rs1;
        logic [14:12] funct3;
        logic [11:7]  imm0;
        logic [6:0]   opcode;
    } stype_t;

    typedef struct packed {
        logic [31:12] funct3;
        logic [11:7]  rd;
        logic [6:0]   opcode;
    } utype_t;

    // atomic instructions
    typedef struct packed {
        logic [31:27] funct5;
        logic         aq;
        logic         rl;
        logic [24:20] rs2;
        logic [19:15] rs1;
        logic [14:12] funct3;
        logic [11:7]  rd;
        logic [6:0]   opcode;
    } atype_t;

    typedef union packed {
        logic [31:0]   instr;
        rtype_t        rtype;
        r4type_t       r4type;
        rftype_t       rftype;
        rvftype_t      rvftype;
        itype_t        itype;
        stype_t        stype;
        utype_t        utype;
        atype_t        atype;
    } instruction_t;

    // --------------------
    // Opcodes
    // --------------------
    // RV32/64G listings:
    // Quadrant 0
    localparam OpcodeLoad      = 7'b00_000_11;
    localparam OpcodeLoadFp    = 7'b00_001_11;
    localparam OpcodeCustom0   = 7'b00_010_11;
    localparam OpcodeMiscMem   = 7'b00_011_11;
    localparam OpcodeOpImm     = 7'b00_100_11;
    localparam OpcodeAuipc     = 7'b00_101_11;
    localparam OpcodeOpImm32   = 7'b00_110_11;
    // Quadrant 1
    localparam OpcodeStore     = 7'b01_000_11;
    localparam OpcodeStoreFp   = 7'b01_001_11;
    localparam OpcodeCustom1   = 7'b01_010_11;
    localparam OpcodeAmo       = 7'b01_011_11;
    localparam OpcodeOp        = 7'b01_100_11;
    localparam OpcodeLui       = 7'b01_101_11;
    localparam OpcodeOp32      = 7'b01_110_11;
    // Quadrant 2
    localparam OpcodeMadd      = 7'b10_000_11;
    localparam OpcodeMsub      = 7'b10_001_11;
    localparam OpcodeNmsub     = 7'b10_010_11;
    localparam OpcodeNmadd     = 7'b10_011_11;
    localparam OpcodeOpFp      = 7'b10_100_11;
    localparam OpcodeRsrvd1    = 7'b10_101_11;
    localparam OpcodeCustom2   = 7'b10_110_11;
    // Quadrant 3
    localparam OpcodeBranch    = 7'b11_000_11;
    localparam OpcodeJalr      = 7'b11_001_11;
    localparam OpcodeRsrvd2    = 7'b11_010_11;
    localparam OpcodeJal       = 7'b11_011_11;
    localparam OpcodeSystem    = 7'b11_100_11;
    localparam OpcodeRsrvd3    = 7'b11_101_11;
    localparam OpcodeCustom3   = 7'b11_110_11;

    // RV64C listings:
    // Quadrant 0
    localparam OpcodeC0             = 2'b00;
    localparam OpcodeC0Addi4spn     = 3'b000;
    localparam OpcodeC0Fld          = 3'b001;
    localparam OpcodeC0Lw           = 3'b010;
    localparam OpcodeC0Ld           = 3'b011;
    localparam OpcodeC0Rsrvd        = 3'b100;
    localparam OpcodeC0Fsd          = 3'b101;
    localparam OpcodeC0Sw           = 3'b110;
    localparam OpcodeC0Sd           = 3'b111;
    // Quadrant 1
    localparam OpcodeC1             = 2'b01;
    localparam OpcodeC1Addi         = 3'b000;
    localparam OpcodeC1Addiw        = 3'b001;
    localparam OpcodeC1Li           = 3'b010;
    localparam OpcodeC1LuiAddi16sp  = 3'b011;
    localparam OpcodeC1MiscAlu      = 3'b100;
    localparam OpcodeC1J            = 3'b101;
    localparam OpcodeC1Beqz         = 3'b110;
    localparam OpcodeC1Bnez         = 3'b111;
    // Quadrant 2
    localparam OpcodeC2             = 2'b10;
    localparam OpcodeC2Slli         = 3'b000;
    localparam OpcodeC2Fldsp        = 3'b001;
    localparam OpcodeC2Lwsp         = 3'b010;
    localparam OpcodeC2Ldsp         = 3'b011;
    localparam OpcodeC2JalrMvAdd    = 3'b100;
    localparam OpcodeC2Fsdsp        = 3'b101;
    localparam OpcodeC2Swsp         = 3'b110;
    localparam OpcodeC2Sdsp         = 3'b111;

    // ----------------------
    // Performance Counters
    // ----------------------
    localparam logic [11:0] PERF_L1_ICACHE_MISS = 12'h0;     // L1 Instr Cache Miss
    localparam logic [11:0] PERF_L1_DCACHE_MISS = 12'h1;     // L1 Data Cache Miss
    localparam logic [11:0] PERF_ITLB_MISS      = 12'h2;     // ITLB Miss
    localparam logic [11:0] PERF_DTLB_MISS      = 12'h3;     // DTLB Miss
    localparam logic [11:0] PERF_LOAD           = 12'h4;     // Loads
    localparam logic [11:0] PERF_STORE          = 12'h5;     // Stores
    localparam logic [11:0] PERF_EXCEPTION      = 12'h6;     // Taken exceptions
    localparam logic [11:0] PERF_EXCEPTION_RET  = 12'h7;     // Exception return
    localparam logic [11:0] PERF_BRANCH_JUMP    = 12'h8;     // Software change of PC
    localparam logic [11:0] PERF_CALL           = 12'h9;     // Procedure call
    localparam logic [11:0] PERF_RET            = 12'hA;     // Procedure Return
    localparam logic [11:0] PERF_MIS_PREDICT    = 12'hB;     // Branch mis-predicted
    localparam logic [11:0] PERF_SB_FULL        = 12'hC;     // Scoreboard full
    localparam logic [11:0] PERF_IF_EMPTY       = 12'hD;     // instruction fetch queue empty

    // ----------------------
    // Virtual Memory
    // ----------------------
    // memory management, pte
    typedef struct packed {
        logic [9:0]  reserved;
        logic [43:0] ppn;
        logic [1:0]  rsw;
        logic d;
        logic a;
        logic g;
        logic u;
        logic x;
        logic w;
        logic r;
        logic v;
    } pte_t;

    // ----------------------
    // Exception Cause Codes
    // ----------------------
    localparam logic [63:0] INSTR_ADDR_MISALIGNED = 0;
    localparam logic [63:0] INSTR_ACCESS_FAULT    = 1;
    localparam logic [63:0] ILLEGAL_INSTR         = 2;
    localparam logic [63:0] BREAKPOINT            = 3;
    localparam logic [63:0] LD_ADDR_MISALIGNED    = 4;
    localparam logic [63:0] LD_ACCESS_FAULT       = 5;
    localparam logic [63:0] ST_ADDR_MISALIGNED    = 6;
    localparam logic [63:0] ST_ACCESS_FAULT       = 7;
    localparam logic [63:0] ENV_CALL_UMODE        = 8;  // environment call from user mode
    localparam logic [63:0] ENV_CALL_SMODE        = 9;  // environment call from supervisor mode
    localparam logic [63:0] ENV_CALL_MMODE        = 11; // environment call from machine mode
    localparam logic [63:0] INSTR_PAGE_FAULT      = 12; // Instruction page fault
    localparam logic [63:0] LOAD_PAGE_FAULT       = 13; // Load page fault
    localparam logic [63:0] STORE_PAGE_FAULT      = 15; // Store page fault

    localparam int unsigned IRQ_S_SOFT  = 1;
    localparam int unsigned IRQ_M_SOFT  = 3;
    localparam int unsigned IRQ_S_TIMER = 5;
    localparam int unsigned IRQ_M_TIMER = 7;
    localparam int unsigned IRQ_S_EXT   = 9;
    localparam int unsigned IRQ_M_EXT   = 11;

    localparam logic [63:0] MIP_SSIP = (1 << IRQ_S_SOFT);
    localparam logic [63:0] MIP_MSIP = (1 << IRQ_M_SOFT);
    localparam logic [63:0] MIP_STIP = (1 << IRQ_S_TIMER);
    localparam logic [63:0] MIP_MTIP = (1 << IRQ_M_TIMER);
    localparam logic [63:0] MIP_SEIP = (1 << IRQ_S_EXT);
    localparam logic [63:0] MIP_MEIP = (1 << IRQ_M_EXT);

    localparam logic [63:0] S_SW_INTERRUPT    = (1 << 63) | IRQ_S_SOFT;
    localparam logic [63:0] M_SW_INTERRUPT    = (1 << 63) | IRQ_M_SOFT;
    localparam logic [63:0] S_TIMER_INTERRUPT = (1 << 63) | IRQ_S_TIMER;
    localparam logic [63:0] M_TIMER_INTERRUPT = (1 << 63) | IRQ_M_TIMER;
    localparam logic [63:0] S_EXT_INTERRUPT   = (1 << 63) | IRQ_S_EXT;
    localparam logic [63:0] M_EXT_INTERRUPT   = (1 << 63) | IRQ_M_EXT;

    // -----
    // CSRs
    // -----
    typedef enum logic [11:0] {
        // Floating-Point CSRs
        CSR_FFLAGS         = 12'h001,
        CSR_FRM            = 12'h002,
        CSR_FCSR           = 12'h003,
        CSR_FTRAN          = 12'h800,
        // Supervisor Mode CSRs
        CSR_SSTATUS        = 12'h100,
        CSR_SIE            = 12'h104,
        CSR_STVEC          = 12'h105,
        CSR_SCOUNTEREN     = 12'h106,
        CSR_SSCRATCH       = 12'h140,
        CSR_SEPC           = 12'h141,
        CSR_SCAUSE         = 12'h142,
        CSR_STVAL          = 12'h143,
        CSR_SIP            = 12'h144,
        CSR_SATP           = 12'h180,
        // Machine Mode CSRs
        CSR_MSTATUS        = 12'h300,
        CSR_MISA           = 12'h301,
        CSR_MEDELEG        = 12'h302,
        CSR_MIDELEG        = 12'h303,
        CSR_MIE            = 12'h304,
        CSR_MTVEC          = 12'h305,
        CSR_MCOUNTEREN     = 12'h306,
        CSR_MSCRATCH       = 12'h340,
        CSR_MEPC           = 12'h341,
        CSR_MCAUSE         = 12'h342,
        CSR_MTVAL          = 12'h343,
        CSR_MIP            = 12'h344,
        CSR_PMPCFG0        = 12'h3A0,
        CSR_PMPADDR0       = 12'h3B0,
        CSR_MVENDORID      = 12'hF11,
        CSR_MARCHID        = 12'hF12,
        CSR_MIMPID         = 12'hF13,
        CSR_MHARTID        = 12'hF14,
        CSR_MCYCLE         = 12'hB00,
        CSR_MINSTRET       = 12'hB02,
        CSR_DCACHE         = 12'h701,
        CSR_ICACHE         = 12'h700,

        CSR_TSELECT        = 12'h7A0,
        CSR_TDATA1         = 12'h7A1,
        CSR_TDATA2         = 12'h7A2,
        CSR_TDATA3         = 12'h7A3,
        CSR_TINFO          = 12'h7A4,

        // Debug CSR
        CSR_DCSR           = 12'h7b0,
        CSR_DPC            = 12'h7b1,
        CSR_DSCRATCH0      = 12'h7b2, // optional
        CSR_DSCRATCH1      = 12'h7b3, // optional
        // Counters and Timers
        CSR_CYCLE          = 12'hC00,
        CSR_TIME           = 12'hC01,
        CSR_INSTRET        = 12'hC02,
        // Performance counters
        CSR_L1_ICACHE_MISS = PERF_L1_ICACHE_MISS + 12'hC03,
        CSR_L1_DCACHE_MISS = PERF_L1_DCACHE_MISS + 12'hC03,
        CSR_ITLB_MISS      = PERF_ITLB_MISS      + 12'hC03,
        CSR_DTLB_MISS      = PERF_DTLB_MISS      + 12'hC03,
        CSR_LOAD           = PERF_LOAD           + 12'hC03,
        CSR_STORE          = PERF_STORE          + 12'hC03,
        CSR_EXCEPTION      = PERF_EXCEPTION      + 12'hC03,
        CSR_EXCEPTION_RET  = PERF_EXCEPTION_RET  + 12'hC03,
        CSR_BRANCH_JUMP    = PERF_BRANCH_JUMP    + 12'hC03,
        CSR_CALL           = PERF_CALL           + 12'hC03,
        CSR_RET            = PERF_RET            + 12'hC03,
        CSR_MIS_PREDICT    = PERF_MIS_PREDICT    + 12'hC03
    } csr_reg_t;

    localparam logic [63:0] SSTATUS_UIE  = 64'h00000001;
    localparam logic [63:0] SSTATUS_SIE  = 64'h00000002;
    localparam logic [63:0] SSTATUS_SPIE = 64'h00000020;
    localparam logic [63:0] SSTATUS_SPP  = 64'h00000100;
    localparam logic [63:0] SSTATUS_FS   = 64'h00006000;
    localparam logic [63:0] SSTATUS_XS   = 64'h00018000;
    localparam logic [63:0] SSTATUS_SUM  = 64'h00040000;
    localparam logic [63:0] SSTATUS_MXR  = 64'h00080000;
    localparam logic [63:0] SSTATUS_UPIE = 64'h00000010;
    localparam logic [63:0] SSTATUS_UXL  = 64'h0000000300000000;
    localparam logic [63:0] SSTATUS64_SD = 64'h8000000000000000;
    localparam logic [63:0] SSTATUS32_SD = 64'h80000000;

<<<<<<< HEAD
    localparam logic [63:0] MSTATUS_UIE  = 64'h00000001;
    localparam logic [63:0] MSTATUS_SIE  = 64'h00000002;
    localparam logic [63:0] MSTATUS_HIE  = 64'h00000004;
    localparam logic [63:0] MSTATUS_MIE  = 64'h00000008;
    localparam logic [63:0] MSTATUS_UPIE = 64'h00000010;
    localparam logic [63:0] MSTATUS_SPIE = 64'h00000020;
    localparam logic [63:0] MSTATUS_HPIE = 64'h00000040;
    localparam logic [63:0] MSTATUS_MPIE = 64'h00000080;
    localparam logic [63:0] MSTATUS_SPP  = 64'h00000100;
    localparam logic [63:0] MSTATUS_HPP  = 64'h00000600;
    localparam logic [63:0] MSTATUS_MPP  = 64'h00001800;
    localparam logic [63:0] MSTATUS_FS   = 64'h00006000;
    localparam logic [63:0] MSTATUS_XS   = 64'h00018000;
    localparam logic [63:0] MSTATUS_MPRV = 64'h00020000;
    localparam logic [63:0] MSTATUS_SUM  = 64'h00040000;
    localparam logic [63:0] MSTATUS_MXR  = 64'h00080000;
    localparam logic [63:0] MSTATUS_TVM  = 64'h00100000;
    localparam logic [63:0] MSTATUS_TW   = 64'h00200000;
    localparam logic [63:0] MSTATUS_TSR  = 64'h00400000;
    localparam logic [63:0] MSTATUS32_SD = 64'h80000000;
    localparam logic [63:0] MSTATUS_UXL  = 64'h0000000300000000;
    localparam logic [63:0] MSTATUS_SXL  = 64'h0000000C00000000;
    localparam logic [63:0] MSTATUS64_SD = 64'h8000000000000000;

=======
>>>>>>> 8401bb99
    typedef enum logic [2:0] {
        CSRRW  = 3'h1,
        CSRRS  = 3'h2,
        CSRRC  = 3'h3,
        CSRRWI = 3'h5,
        CSRRSI = 3'h6,
        CSRRCI = 3'h7
    } csr_op_t;

    // decoded CSR address
    typedef struct packed {
        logic [1:0]  rw;
        priv_lvl_t   priv_lvl;
        logic  [7:0] address;
    } csr_addr_t;

    typedef union packed {
        csr_reg_t   address;
        csr_addr_t  csr_decode;
    } csr_t;

    // Floating-Point control and status register (32-bit!)
    typedef struct packed {
        logic [31:15] reserved;  // reserved for L extension, return 0 otherwise
        logic [6:0]   fprec;     // div/sqrt precision control
        logic [2:0]   frm;       // float rounding mode
        logic [4:0]   fflags;    // float exception flags
    } fcsr_t;

    // -----
    // Debug
    // -----
    typedef struct packed {
        logic [31:28]     xdebugver;
        logic [27:16]     zero2;
        logic             ebreakm;
        logic             zero1;
        logic             ebreaks;
        logic             ebreaku;
        logic             stepie;
        logic             stopcount;
        logic             stoptime;
        logic [8:6]       cause;
        logic             zero0;
        logic             mprven;
        logic             nmip;
        logic             step;
        priv_lvl_t        prv;
    } dcsr_t;

    // Instruction Generation *incomplete*
    function automatic logic [31:0] jal (logic[4:0] rd, logic [20:0] imm);
        // OpCode Jal
        return {imm[20], imm[10:1], imm[11], imm[19:12], rd, 7'h6f};
    endfunction

    function automatic logic [31:0] jalr (logic[4:0] rd, logic[4:0] rs1, logic [11:0] offset);
        // OpCode Jal
        return {offset[11:0], rs1, 3'b0, rd, 7'h67};
    endfunction

    function automatic logic [31:0] load (logic [2:0] size, logic[4:0] dest, logic[4:0] base, logic [11:0] offset);
        // OpCode Load
        return {offset[11:0], base, size, dest, 7'h03};
    endfunction

    function automatic logic [31:0] store (logic [2:0] size, logic[4:0] src, logic[4:0] base, logic [11:0] offset);
        // OpCode Store
        return {offset[11:5], src, base, size, offset[4:0], 7'h23};
    endfunction

    function automatic logic [31:0] float_load (logic [2:0] size, logic[4:0] dest, logic[4:0] base, logic [11:0] offset);
        // OpCode Load
        return {offset[11:0], base, size, dest, 7'b00_001_11};
    endfunction

    function automatic logic [31:0] float_store (logic [2:0] size, logic[4:0] src, logic[4:0] base, logic [11:0] offset);
        // OpCode Store
        return {offset[11:5], src, base, size, offset[4:0], 7'b01_001_11};
    endfunction

    function automatic logic [31:0] csrw (csr_reg_t csr, logic[4:0] rs1);
                         // CSRRW, rd, OpCode System
        return {csr, rs1, 3'h1, 5'h0, 7'h73};
    endfunction

    function automatic logic [31:0] csrr (csr_reg_t csr, logic [4:0] dest);
                  // rs1, CSRRS, rd, OpCode System
        return {csr, 5'h0, 3'h2, dest, 7'h73};
    endfunction

    function automatic logic [31:0] ebreak ();
        return 32'h00100073;
    endfunction

    function automatic logic [31:0] nop ();
        return 32'h00000013;
    endfunction

    function automatic logic [31:0] illegal ();
        return 32'h00000000;
    endfunction


    // trace log compatible to spikes commit log feature
    // pragma translate_off
    function string spikeCommitLog(logic [63:0] pc, priv_lvl_t priv_lvl, logic [31:0] instr, logic [4:0] rd, logic [63:0] result, logic rd_fpr);
        string rd_s;
        automatic string rf_s = rd_fpr ? "f" : "x";

        if (rd < 10) rd_s = $sformatf("%s %0d", rf_s, rd);
        else rd_s = $sformatf("%s%0d", rf_s, rd);

        if (rd_fpr || rd != 0) begin
            // 0 0x0000000080000118 (0xeecf8f93) x31 0x0000000080004000
            return $sformatf("%d 0x%h (0x%h) %s 0x%h\n", priv_lvl, pc, instr, rd_s, result);
        end else begin
            // 0 0x000000008000019c (0x0040006f)
            return $sformatf("%d 0x%h (0x%h)\n", priv_lvl, pc, instr);
        end
    endfunction
    // pragma translate_on

    typedef struct {
        byte priv;
        longint unsigned pc;
        byte is_fp;
        byte rd;
        longint unsigned data;
        int unsigned instr;
        byte was_exception;
    } commit_log_t;

endpackage<|MERGE_RESOLUTION|>--- conflicted
+++ resolved
@@ -417,7 +417,6 @@
     localparam logic [63:0] SSTATUS64_SD = 64'h8000000000000000;
     localparam logic [63:0] SSTATUS32_SD = 64'h80000000;
 
-<<<<<<< HEAD
     localparam logic [63:0] MSTATUS_UIE  = 64'h00000001;
     localparam logic [63:0] MSTATUS_SIE  = 64'h00000002;
     localparam logic [63:0] MSTATUS_HIE  = 64'h00000004;
@@ -442,8 +441,6 @@
     localparam logic [63:0] MSTATUS_SXL  = 64'h0000000C00000000;
     localparam logic [63:0] MSTATUS64_SD = 64'h8000000000000000;
 
-=======
->>>>>>> 8401bb99
     typedef enum logic [2:0] {
         CSRRW  = 3'h1,
         CSRRS  = 3'h2,
